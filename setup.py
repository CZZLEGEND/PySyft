--- conflicted
+++ resolved
@@ -17,11 +17,7 @@
 
 setup(
     name="syft",
-<<<<<<< HEAD
-    version="0.1.16a1",
-=======
     version="0.1.17",
->>>>>>> 56b057f5
     author="Andrew Trask",
     author_email="contact@openmined.org",
     description=("A Library for Private, Secure Deep Learning"),
