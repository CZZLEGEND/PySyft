--- conflicted
+++ resolved
@@ -164,8 +164,6 @@
     # Build plan and execute it locally
     x = th.tensor([-1, 2, 3])
     assert (fetched_plan(x) == th.tensor([-3, 6, 9])).all()
-<<<<<<< HEAD
-=======
 
 
 def test_plan_serde(hook):
@@ -180,4 +178,3 @@
 
     x = th.tensor([-1, 2, 3])
     assert (deserialized_plan(x) == th.tensor([-42, 24, 46])).all()
->>>>>>> 899489e0
