--- conflicted
+++ resolved
@@ -17,35 +17,17 @@
     alice = syft.VirtualWorker(id="alice", hook=hook, is_client_worker=False)
     bob = syft.VirtualWorker(id="bob", hook=hook, is_client_worker=False)
     james = syft.VirtualWorker(id="james", hook=hook, is_client_worker=False)
-<<<<<<< HEAD
-    # And 1 plan worker
-
-    plan_worker = syft.Plan(id="plan", owner=hook.local_worker, hook=hook, is_client_worker=False)
-
-    bob.add_workers([alice, james, plan_worker])
-    alice.add_workers([bob, james, plan_worker])
-    james.add_workers([bob, alice, plan_worker])
-    plan_worker.add_workers([alice, bob, james])
-    hook.local_worker.add_workers([alice, bob, james, plan_worker])
+   
+    # bob.add_workers([alice, james])
+    # alice.add_workers([bob, james])
+    # james.add_workers([bob, alice])
+    # hook.local_worker.add_workers([alice, bob, james])
 
     output = {
         "me": hook.local_worker,
         "alice": alice,
         "bob": bob,
         "james": james,
-        "plan": plan_worker,
     }
-=======
-
-    # TODO: should one set this boolean to true?
-    # It was done previously in self.setUp() from `test_hook.py`
-    # hook.local_worker.is_client_worker = True
-
-    output = {}
-    output["me"] = hook.local_worker
-    output["alice"] = alice
-    output["bob"] = bob
-    output["james"] = james
->>>>>>> 083d0d8c
 
     return output