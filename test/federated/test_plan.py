import syft as sy

import torch as th
import torch.nn as nn
import torch.nn.functional as F

from syft.serde import deserialize
from syft.serde import serialize
import time

import pytest
import unittest.mock as mock

from syft.workers import WebsocketClientWorker
from syft.workers import WebsocketServerWorker


def test_plan_built_locally(hook):
    # To run a plan locally the local worker can't be a client worker,
    # since it needs to register objects
    hook.local_worker.is_client_worker = False

    @sy.func2plan(args_shape=[(1,)])
    def plan_abs(data):
        return data.abs()

    x = th.tensor([-1, 2, 3])
    _ = plan_abs(x)

    assert isinstance(plan_abs.__str__(), str)
    assert len(plan_abs.readable_plan) > 0

    hook.local_worker.is_client_worker = True


def test_plan_execute_locally(hook):
<<<<<<< HEAD
    hook.local_worker.is_client_worker = False

    @sy.func2plan(args_shape=[(1,)])
=======
    # To run a plan locally the local worker can't be a client worker,
    # since it needs to register objects
    hook.local_worker.is_client_worker = False

    @sy.func2plan
>>>>>>> 35c01d61
    def plan_abs(data):
        return data.abs()

    x = th.tensor([-1, 2, 3])
    x_abs = plan_abs(x)
    assert (x_abs == th.tensor([1, 2, 3])).all()

    hook.local_worker.is_client_worker = True

<<<<<<< HEAD
=======

def test_plan_method_execute_locally(hook):
    hook.local_worker.is_client_worker = False

    class Net(nn.Module):
        def __init__(self):
            super(Net, self).__init__()
            self.fc1 = nn.Linear(2, 3)
            self.fc2 = nn.Linear(3, 2)
            self.fc3 = nn.Linear(2, 1)

        @sy.method2plan
        def forward(self, x):
            x = F.relu(self.fc1(x))
            x = self.fc2(x)
            x = self.fc3(x)
            return F.log_softmax(x)

    model = Net()
    model.send(hook.local_worker)
    assert model(th.tensor([1.0, 2])) == 0

    hook.local_worker.is_client_worker = True

>>>>>>> 35c01d61

def test_plan_built_remotely(workers):
    me = workers["me"]
    me.is_client_worker = False

    bob = workers["bob"]
    alice = workers["alice"]

    @sy.func2plan(args_shape=[(1,)])
    def plan_abs(data):
        return data.abs()

    plan_abs.send(bob)
    x_ptr = th.tensor([-1, 7, 3]).send(bob)
    p = plan_abs(x_ptr)
    x_abs = p.get()

    assert (x_abs == th.tensor([1, 7, 3])).all()

    # Test send / get plan
    plan_abs.get()
    plan_abs.send(alice)

    x_ptr = th.tensor([-1, 2, 3]).send(alice)
    p = plan_abs(x_ptr)
    x_abs = p.get()
    assert (x_abs == th.tensor([1, 2, 3])).all()
    me.is_client_worker = True


# TODO: for some reason that I do not understand yet
# the model is trying to run using the mocked_data
# used for building the plan

# def test_plan_built_on_method(hook):
#     """
#     Test @sy.meth2plan and plan send / get / send
#     """
#     hook.local_worker.is_client_worker = False

#     x11 = th.tensor([-1, 2.0]).tag("input_data")
#     x21 = th.tensor([-1, 2.0]).tag("input_data")

#     device_1 = sy.VirtualWorker(hook, id="device_1", data=(x11,))
#     device_2 = sy.VirtualWorker(hook, id="device_2", data=(x21, ))

#     class Net(nn.Module):
#         def __init__(self):
#             super(Net, self).__init__()
#             self.fc1 = nn.Linear(2, 3)
#             self.fc2 = nn.Linear(3, 2)

#         @sy.method2plan(args_shape=[(1, 2)])
#         def forward(self, x):
#             x = F.relu(self.fc1(x))
#             x = self.fc2(x)
#             return F.log_softmax(x, dim=0)

#     net = Net()

#     net.send(device_1)
#     pointer_to_data = device_1.search("input_data")[0]
#     pointer_to_result = net(pointer_to_data)
#     pointer_to_result.get()

#     net.get()
#     net.send(device_2)

#     pointer_to_data = device_2.search("input_data")[0]
#     pointer_to_result = net(pointer_to_data)
#     pointer_to_result.get()

#     hook.local_worker.is_client_worker = True


def test_multiple_workers(workers):
    me = workers["me"]
    me.is_client_worker = False
    bob = workers["bob"]
    alice = workers["alice"]

    @sy.func2plan(args_shape=[(1,)])
    def plan_abs(data):
        return data.abs()

    plan_abs.send(bob, alice)
    x_ptr = th.tensor([-1, 7, 3]).send(bob)
    p = plan_abs(x_ptr)
    x_abs = p.get()
    assert (x_abs == th.tensor([1, 7, 3])).all()

    x_ptr = th.tensor([-1, 9, 3]).send(alice)
    p = plan_abs(x_ptr)
    x_abs = p.get()
    assert (x_abs == th.tensor([1, 9, 3])).all()

    me.is_client_worker = True


def test_fetch_plan_built_locally(hook):
    hook.local_worker.is_client_worker = False

    @sy.func2plan(args_shape=[(1,)])
    def plan_mult_3(data):
        return data * 3

    device_3 = sy.VirtualWorker(hook, id="device_3")
    plan_mult_3.send(device_3)

    # Fetch plan
    fetched_plan = device_3.fetch_plan(plan_mult_3.id)
    assert isinstance(fetched_plan, sy.Plan)

    # Build and execute plan locally
    y = th.tensor([-1, 2, 3])
    assert (fetched_plan(y) == th.tensor([-3, 6, 9])).all()

    hook.local_worker.is_client_worker = True


def test_fetch_plan_built_remotely(hook):
    hook.local_worker.is_client_worker = False
    device_4 = sy.VirtualWorker(hook, id="device_4")

    @sy.func2plan(args_shape=[(1,)])
    def plan_mult_3(data):
        return data * 3

    x_ptr = th.tensor([-1, 2, 3]).send(device_4)

    # When you "send" a plan we don't actually send the
    # plan to the worker we just update the plan's location
    sent_plan = plan_mult_3.send(device_4)

    # When you execute the plan, we then send the plan to the
    # worker and build it
    _ = sent_plan(x_ptr)

    # Fetch plan
    fetched_plan = device_4.fetch_plan(sent_plan.id)
    get_plan = sent_plan.get()

    # Build plan and execute it locally
    x = th.tensor([-1, 2, 3])
    assert (get_plan(x) == th.tensor([-3, 6, 9])).all()
    assert (fetched_plan(x) == th.tensor([-3, 6, 9])).all()

    hook.local_worker.is_client_worker = True


def test_plan_serde(hook):
    hook.local_worker.is_client_worker = False

    @sy.func2plan(args_shape=[(1,)])
    def my_plan(data):
        x = data * 2
        y = (x - 2) * 10
        return x + y

    # TODO: remove this line when issue #2062 is fixed
    # Force to build plan
    my_plan(th.tensor([1, 2, 3]))

    serialized_plan = serialize(my_plan)
    deserialized_plan = deserialize(serialized_plan)

    x = th.tensor([-1, 2, 3])
    assert (deserialized_plan(x) == th.tensor([-42, 24, 46])).all()

    hook.local_worker.is_client_worker = True


def test_plan_execute_remotely(hook, start_proc):
    """Test plan execution remotely."""
    hook.local_worker.is_client_worker = False

    @sy.func2plan(args_shape=[(1,)])
    def my_plan(data):
        x = data * 2
        y = (x - 2) * 10
        return x + y

    # TODO: remove this line when issue #2062 is fixed
    # Force to build plan
    x = th.tensor([-1, 2, 3])
    my_plan(x)

    kwargs = {"id": "test_plan_worker", "host": "localhost", "port": 8799, "hook": hook}
    server = start_proc(WebsocketServerWorker, kwargs)

    time.sleep(0.1)
    socket_pipe = WebsocketClientWorker(**kwargs)

    plan_ptr = my_plan.send(socket_pipe)
    x_ptr = x.send(socket_pipe)
    plan_res = plan_ptr(x_ptr).get()

    assert (plan_res == th.tensor([-42, 24, 46])).all()

    # delete remote object before websocket connection termination
    del x_ptr

    server.terminate()
    hook.local_worker.is_client_worker = True


def test_replace_worker_ids_two_strings(hook):
    plan = sy.Plan(id="0", owner=hook.local_worker, name="test_plan")
    _replace_message_ids_orig = sy.federated.Plan._replace_message_ids
    mock_fun = mock.Mock(return_value=[])
    sy.federated.Plan._replace_message_ids = mock_fun
    plan.replace_worker_ids("me", "you")
    args = {"change_id": -1, "obj": [], "to_id": -1}
    calls = [
        mock.call(from_worker="me", to_worker="you", **args),
        mock.call(from_worker=b"me", to_worker=b"you", **args),
    ]
    assert len(mock_fun.mock_calls) == 2
    mock_fun.assert_has_calls(calls, any_order=True)
    sy.federated.Plan._replace_message_ids = _replace_message_ids_orig


def test_replace_worker_ids_one_string_one_int(hook):
    plan = sy.Plan(id="0", owner=hook.local_worker, name="test_plan")
    _replace_message_ids_orig = sy.federated.Plan._replace_message_ids

    mock_fun = mock.Mock(return_value=[])
    sy.federated.Plan._replace_message_ids = mock_fun
    plan.replace_worker_ids(100, "you")

    args = {"change_id": -1, "obj": [], "to_id": -1}
    calls = [mock.call(from_worker=100, to_worker="you", **args)]
    assert len(mock_fun.mock_calls) == 1
    mock_fun.assert_has_calls(calls, any_order=True)

    mock_fun = mock.Mock(return_value=[])
    sy.federated.Plan._replace_message_ids = mock_fun
    plan.replace_worker_ids("me", 200)
    calls = [
        mock.call(from_worker="me", to_worker=200, **args),
        mock.call(from_worker=b"me", to_worker=200, **args),
    ]
    assert len(mock_fun.mock_calls) == 2
    mock_fun.assert_has_calls(calls, any_order=True)
    sy.federated.Plan._replace_message_ids = _replace_message_ids_orig


def test_replace_worker_ids_two_ints(hook):
    plan = sy.Plan(id="0", owner=hook.local_worker, name="test_plan")
    _replace_message_ids_orig = sy.federated.Plan._replace_message_ids
    mock_fun = mock.Mock(return_value=[])
    sy.federated.Plan._replace_message_ids = mock_fun
    plan.replace_worker_ids(300, 400)
    args = {"change_id": -1, "obj": [], "to_id": -1}
    calls = [mock.call(from_worker=300, to_worker=400, **args)]
    mock_fun.assert_called_once()
    mock_fun.assert_has_calls(calls, any_order=True)
    sy.federated.Plan._replace_message_ids = _replace_message_ids_orig


def test__replace_message_ids():
    messages = [10, ("worker", "me"), "you", 20, 10, b"you", (30, ["you", "me", "bla"])]

    replaced = sy.federated.plan.Plan._replace_message_ids(
        obj=messages, change_id=10, to_id=100, from_worker="me", to_worker="another"
    )

    # note that tuples are converted to lists
    expected = [100, ["worker", "another"], "you", 20, 100, b"you", [30, ["you", "another", "bla"]]]

    assert replaced == expected


def test___call__function(hook):
    plan = sy.Plan(id="0", owner=hook.local_worker, name="test_plan")

    with pytest.raises(AssertionError):
        plan(kwarg1="hello", kwarg2=None)

    result_id = 444

    pop_function_original = sy.ID_PROVIDER.pop
    sy.ID_PROVIDER.pop = mock.Mock(return_value=result_id)

    return_value = "return value"
    plan.execute_plan = mock.Mock(return_value=return_value)

    arg_list = (100, 200, 356)
    ret_val = plan(*arg_list)

    plan.execute_plan.assert_called_with(arg_list, [result_id])

    assert ret_val == return_value

    # reset function
    sy.ID_PROVIDER.pop = pop_function_original


def test___call__method(hook):
    plan = sy.Plan(id="0", owner=hook.local_worker, name="test_plan")

    with pytest.raises(AssertionError):
        plan(kwarg1="hello", kwarg2=None)

    result_id = 444

    pop_function_original = sy.ID_PROVIDER.pop
    sy.ID_PROVIDER.pop = mock.Mock(return_value=result_id)

    return_value = "return value"
    plan.execute_plan = mock.Mock(return_value=return_value)

    # test the method case
    self_value = "my_self"
    plan.self = self_value

    arg_list = (100, 200, 356)
    ret_val = plan(*arg_list)

    expected_args = [self_value] + list(arg_list)
    plan.execute_plan.assert_called_with(expected_args, [result_id])

    assert ret_val == return_value

    # reset function
    sy.ID_PROVIDER.pop = pop_function_original<|MERGE_RESOLUTION|>--- conflicted
+++ resolved
@@ -15,7 +15,7 @@
 from syft.workers import WebsocketServerWorker
 
 
-def test_plan_built_locally(hook):
+def test_plan_built_automatically(hook):
     # To run a plan locally the local worker can't be a client worker,
     # since it needs to register objects
     hook.local_worker.is_client_worker = False
@@ -24,27 +24,64 @@
     def plan_abs(data):
         return data.abs()
 
-    x = th.tensor([-1, 2, 3])
-    _ = plan_abs(x)
-
     assert isinstance(plan_abs.__str__(), str)
     assert len(plan_abs.readable_plan) > 0
-
-    hook.local_worker.is_client_worker = True
-
-
-def test_plan_execute_locally(hook):
-<<<<<<< HEAD
-    hook.local_worker.is_client_worker = False
-
-    @sy.func2plan(args_shape=[(1,)])
-=======
+    assert plan_abs.is_built
+
+    hook.local_worker.is_client_worker = True
+
+
+def test_plan_without_args_shape(hook):
     # To run a plan locally the local worker can't be a client worker,
     # since it needs to register objects
     hook.local_worker.is_client_worker = False
 
-    @sy.func2plan
->>>>>>> 35c01d61
+    @sy.func2plan(args_shape=())
+    def plan_abs(data):
+        return data.abs()
+
+    assert not plan_abs.is_built
+    assert not len(plan_abs.readable_plan)
+
+    plan_abs(th.tensor([-1]))
+
+    assert len(plan_abs.readable_plan)
+    assert plan_abs.is_built
+
+    hook.local_worker.is_client_worker = True
+
+
+def test_plan_built_automatically_with_any_dimension(hook):
+    hook.local_worker.is_client_worker = False
+
+    @sy.func2plan(args_shape=[(-1, 1)])
+    def plan_abs(data):
+        return data.abs()
+
+    assert isinstance(plan_abs.__str__(), str)
+    assert len(plan_abs.readable_plan) > 0
+
+    hook.local_worker.is_client_worker = True
+
+
+def test_raise_exception_for_invalid_shape(hook):
+    # To run a plan locally the local worker can't be a client worker,
+    # since it needs to register objects
+    hook.local_worker.is_client_worker = False
+
+    with pytest.raises(ValueError):
+
+        @sy.func2plan(args_shape=[(1, -20)])
+        def _(data):
+            return data.abs()
+
+    hook.local_worker.is_client_worker = True
+
+
+def test_plan_execute_locally(hook):
+    hook.local_worker.is_client_worker = False
+
+    @sy.func2plan(args_shape=[(1,)])
     def plan_abs(data):
         return data.abs()
 
@@ -54,35 +91,32 @@
 
     hook.local_worker.is_client_worker = True
 
-<<<<<<< HEAD
-=======
-
-def test_plan_method_execute_locally(hook):
-    hook.local_worker.is_client_worker = False
-
-    class Net(nn.Module):
-        def __init__(self):
-            super(Net, self).__init__()
-            self.fc1 = nn.Linear(2, 3)
-            self.fc2 = nn.Linear(3, 2)
-            self.fc3 = nn.Linear(2, 1)
-
-        @sy.method2plan
-        def forward(self, x):
-            x = F.relu(self.fc1(x))
-            x = self.fc2(x)
-            x = self.fc3(x)
-            return F.log_softmax(x)
-
-    model = Net()
-    model.send(hook.local_worker)
-    assert model(th.tensor([1.0, 2])) == 0
-
-    hook.local_worker.is_client_worker = True
-
->>>>>>> 35c01d61
-
-def test_plan_built_remotely(workers):
+
+# TODO: better support to method execution
+# def test_plan_method_execute_locally(hook):
+#     hook.local_worker.is_client_worker = False
+
+#     class Net(nn.Module):
+#         def __init__(self):
+#             super(Net, self).__init__()
+#             self.fc1 = nn.Linear(2, 3)
+#             self.fc2 = nn.Linear(3, 2)
+#             self.fc3 = nn.Linear(2, 1)
+
+#         @sy.method2plan
+#         def forward(self, x):
+#             x = F.relu(self.fc1(x))
+#             x = self.fc2(x)
+#             x = self.fc3(x)
+#             return F.log_softmax(x)
+
+#     model = Net()
+#     assert model(th.tensor([1.0, 2])) == 0
+
+#     hook.local_worker.is_client_worker = True
+
+
+def test_plan_multiple_send(workers):
     me = workers["me"]
     me.is_client_worker = False
 
@@ -100,7 +134,7 @@
 
     assert (x_abs == th.tensor([1, 7, 3])).all()
 
-    # Test send / get plan
+    # Test get / send plan
     plan_abs.get()
     plan_abs.send(alice)
 
@@ -111,10 +145,7 @@
     me.is_client_worker = True
 
 
-# TODO: for some reason that I do not understand yet
-# the model is trying to run using the mocked_data
-# used for building the plan
-
+# TODO: better support for method execution
 # def test_plan_built_on_method(hook):
 #     """
 #     Test @sy.meth2plan and plan send / get / send
@@ -133,13 +164,14 @@
 #             self.fc1 = nn.Linear(2, 3)
 #             self.fc2 = nn.Linear(3, 2)
 
-#         @sy.method2plan(args_shape=[(1, 2)])
+#         @sy.method2plan
 #         def forward(self, x):
 #             x = F.relu(self.fc1(x))
 #             x = self.fc2(x)
 #             return F.log_softmax(x, dim=0)
 
 #     net = Net()
+#     net(th.tensor([1, 2.0]))
 
 #     net.send(device_1)
 #     pointer_to_data = device_1.search("input_data")[0]
@@ -180,52 +212,24 @@
     me.is_client_worker = True
 
 
-def test_fetch_plan_built_locally(hook):
-    hook.local_worker.is_client_worker = False
+def test_fetch_plan(hook):
+    hook.local_worker.is_client_worker = False
+    device_4 = sy.VirtualWorker(hook, id="device_4")
 
     @sy.func2plan(args_shape=[(1,)])
     def plan_mult_3(data):
         return data * 3
 
-    device_3 = sy.VirtualWorker(hook, id="device_3")
-    plan_mult_3.send(device_3)
-
-    # Fetch plan
-    fetched_plan = device_3.fetch_plan(plan_mult_3.id)
-    assert isinstance(fetched_plan, sy.Plan)
-
-    # Build and execute plan locally
-    y = th.tensor([-1, 2, 3])
-    assert (fetched_plan(y) == th.tensor([-3, 6, 9])).all()
-
-    hook.local_worker.is_client_worker = True
-
-
-def test_fetch_plan_built_remotely(hook):
-    hook.local_worker.is_client_worker = False
-    device_4 = sy.VirtualWorker(hook, id="device_4")
-
-    @sy.func2plan(args_shape=[(1,)])
-    def plan_mult_3(data):
-        return data * 3
-
-    x_ptr = th.tensor([-1, 2, 3]).send(device_4)
-
-    # When you "send" a plan we don't actually send the
-    # plan to the worker we just update the plan's location
     sent_plan = plan_mult_3.send(device_4)
-
-    # When you execute the plan, we then send the plan to the
-    # worker and build it
-    _ = sent_plan(x_ptr)
 
     # Fetch plan
     fetched_plan = device_4.fetch_plan(sent_plan.id)
     get_plan = sent_plan.get()
 
-    # Build plan and execute it locally
+    # Execut it locally
     x = th.tensor([-1, 2, 3])
     assert (get_plan(x) == th.tensor([-3, 6, 9])).all()
+    assert fetched_plan.is_built
     assert (fetched_plan(x) == th.tensor([-3, 6, 9])).all()
 
     hook.local_worker.is_client_worker = True
@@ -234,16 +238,12 @@
 def test_plan_serde(hook):
     hook.local_worker.is_client_worker = False
 
-    @sy.func2plan(args_shape=[(1,)])
+    @sy.func2plan(args_shape=[(1, 3)])
     def my_plan(data):
         x = data * 2
         y = (x - 2) * 10
         return x + y
 
-    # TODO: remove this line when issue #2062 is fixed
-    # Force to build plan
-    my_plan(th.tensor([1, 2, 3]))
-
     serialized_plan = serialize(my_plan)
     deserialized_plan = deserialize(serialized_plan)
 
@@ -263,10 +263,7 @@
         y = (x - 2) * 10
         return x + y
 
-    # TODO: remove this line when issue #2062 is fixed
-    # Force to build plan
     x = th.tensor([-1, 2, 3])
-    my_plan(x)
 
     kwargs = {"id": "test_plan_worker", "host": "localhost", "port": 8799, "hook": hook}
     server = start_proc(WebsocketServerWorker, kwargs)
@@ -395,7 +392,7 @@
 
     # test the method case
     self_value = "my_self"
-    plan.self = self_value
+    plan._self = self_value
 
     arg_list = (100, 200, 356)
     ret_val = plan(*arg_list)
