from syft import TensorBase
import syft
import unittest
import numpy as np


# Here's our "unit tests".
class DimTests(unittest.TestCase):
    def testDimOne(self):
        t = TensorBase(np.array([1, 2, 3]))
        self.assertTrue(t.dim() == 1)


class AddTests(unittest.TestCase):
    def testSimple(self):
        t = TensorBase(np.array([1, 2, 3]))
        self.assertTrue(syft.equal(t + np.array([1, 2, 3]), [2, 4, 6]))

    def testInplace(self):
        t = TensorBase(np.array([1, 2, 3]))
        t += np.array([1, 2, 3])
        self.assertTrue(syft.equal(t.data, [2, 4, 6]))

    def testScalar(self):
        t = TensorBase(np.array([1, 2, 3]))
        self.assertTrue(syft.equal(t + 2, [3, 4, 5]))


class CeilTests(unittest.TestCase):
    def testCeil(self):
        t = TensorBase(np.array([1.4, 2.7, 6.2]))
        self.assertTrue(syft.equal(t.ceil(), [2, 3, 7]))


class SubTests(unittest.TestCase):
    def testSimple(self):
        t = TensorBase(np.array([1, 2, 3]))
        self.assertTrue(syft.equal(t - np.array([1, 2, 3]), [0, 0, 0]))

    def testInplace(self):
        t = TensorBase(np.array([1, 2, 3]))
        t -= np.array([1, 2, 3])
        self.assertTrue(syft.equal(t.data, [0, 0, 0]))

    def testScalar(self):
        t = TensorBase(np.array([1, 2, 3]))
        self.assertTrue(syft.equal(t - 1, [0, 1, 2]))


class MultTests(unittest.TestCase):
    def testSimple(self):
        t = TensorBase(np.array([1, 2, 3]))
        self.assertTrue(syft.equal(t * np.array([1, 2, 3]), [1, 4, 9]))

    def testInplace(self):
        t = TensorBase(np.array([1, 2, 3]))
        t *= np.array([1, 2, 3])
        self.assertTrue(syft.equal(t.data, [1, 4, 9]))

    def testScalar(self):
        t = TensorBase(np.array([1, 2, 3]))
        self.assertTrue(syft.equal(t * 2, [2, 4, 6]))


class DivTests(unittest.TestCase):
    def testSimple(self):
        t = TensorBase(np.array([2, 4, 8]))
        self.assertTrue(syft.equal(t / np.array([2, 2, 2]), [1, 2, 4]))

    def testInplace(self):
        t = TensorBase(np.array([1, 2, 3]))
        t *= np.array([1, 2, 3])
        self.assertTrue(syft.equal(t.data, [1, 4, 9]))

    def testScalar(self):
        t = TensorBase(np.array([2, 4, 6]))
        self.assertTrue(syft.equal(t / 2, [1, 2, 3]))


class AbsTests(unittest.TestCase):
    def testabs(self):
        t = TensorBase(np.array([-1, -2, 3]))
        self.assertTrue(np.array_equal(t.abs(), [1, 2, 3]))

    def testabs_(self):
        t = TensorBase(np.array([-1, -2, 3]))
        self.assertTrue(np.array_equal(t.abs_(), t.data))


class ShapeTests(unittest.TestCase):
    def testShape(self):
        t = TensorBase(np.array([[0, 1], [0, 5]]))
        self.assertTrue(syft.equal(t.shape(), (2, 2)))


class SqrtTests(unittest.TestCase):
    def testSqrt(self):
        t = TensorBase(np.array([[0, 4], [9, 16]]))

        self.assertTrue(syft.equal(t.sqrt(), ([[0, 2], [3, 4]])))

    def testSqrt_(self):
        t = TensorBase(np.array([[0, 4], [9, 16]]))
        t.sqrt_()
        self.assertTrue(syft.equal(t, ([[0, 2], [3, 4]])))


class SumTests(unittest.TestCase):
    def testDimNoneInt(self):
        t = TensorBase(np.array([1, 2, 3]))
        self.assertTrue(syft.equal(t.sum(), 6))

    def testDimIsNotNoneInt(self):
        t = TensorBase(np.array([[0, 1], [0, 5]]))
        self.assertTrue(syft.equal(t.sum(dim=1), [1, 5]))


class EqualTests(unittest.TestCase):
    def testEqual(self):
        t1 = TensorBase(np.array([1.2, 2, 3]))
        t2 = TensorBase(np.array([1.2, 2, 3]))
        self.assertTrue(syft.equal(t1, t2))

    def testEqOp(self):
        t1 = TensorBase(np.array([1, 2.4, 3]))
        t2 = TensorBase(np.array([1, 2.4, 3]))
        self.assertTrue(t1 == t2)

    def testNotEqual(self):
        t1 = TensorBase(np.array([1, 2, 3]))
        t2 = TensorBase(np.array([1, 4, 3]))
        self.assertFalse(syft.equal(t1, t2))

    def testIneqOp(self):
        t1 = TensorBase(np.array([1, 2, 3]))
        t2 = TensorBase(np.array([1, 4, 5]))
        self.assertTrue(t1 != t2)


class IndexTests(unittest.TestCase):
    def testIndexing(self):
        t1 = TensorBase(np.array([1.2, 2, 3]))
        self.assertEqual(1.2, t1[0])
        self.assertEqual(3, t1[-1])


class sigmoidTests(unittest.TestCase):
    def testSigmoid(self):
        t1 = TensorBase(np.array([1.2, 3.3, 4]))
        self.assertTrue(syft.equal(t1.sigmoid_(), TensorBase(
            [0.76852478, 0.96442881, 0.98201379])))


class addmm(unittest.TestCase):
    def testaddmm1d(self):
        t1 = TensorBase(np.array([1, 2, 3]))
        t2 = TensorBase(np.array([2, 3, 4]))
        mat = TensorBase(np.array([5]))
        out = t1.addmm(t2, mat, beta=2, alpha=2)
        self.assertTrue(np.array_equal(out.data, [50]))

    def testaddmm2d(self):
        t1 = TensorBase(np.array([[1, 2], [1, 2]]))
        t2 = TensorBase(np.array([[1, 2], [1, 2]]))
        mat = TensorBase(np.array([[2, 3], [3, 4]]))
        out = t1.addmm(t2, mat, beta=2, alpha=2)
        self.assertTrue(np.array_equal(out.data, [[10, 18], [12, 20]]))

    def testaddmm_1d(self):
        t1 = TensorBase(np.array([1, 2, 3]))
        t2 = TensorBase(np.array([2, 3, 4]))
        mat = TensorBase(np.array([5]))
        t1.addmm_(t2, mat, beta=2, alpha=2)
        self.assertTrue(np.array_equal(t1.data, [50]))

    def testaddmm_2d(self):
        t1 = TensorBase(np.array([[1, 2], [1, 2]]))
        t2 = TensorBase(np.array([[1, 2], [1, 2]]))
        mat = TensorBase(np.array([[2, 3], [3, 4]]))
        t1.addmm_(t2, mat, beta=2, alpha=2)
        self.assertTrue(np.array_equal(t1.data, [[10, 18], [12, 20]]))


class addcmulTests(unittest.TestCase):
    def testaddcmul1d(self):
        t1 = TensorBase(np.array([1, 2, 3]))
        t2 = TensorBase(np.array([2, 3, 4]))
        mat = TensorBase(np.array([5]))
        out = t1.addcmul(t2, mat, value=2)
        self.assertTrue(np.array_equal(out.data, [9, 17, 29]))

    def testaddcmul2d(self):
        t1 = TensorBase(np.array([[1, 2], [1, 2]]))
        t2 = TensorBase(np.array([[1, 2], [1, 2]]))
        mat = TensorBase(np.array([[2, 3], [3, 4]]))
        out = t1.addcmul(t2, mat, value=2)
        self.assertTrue(np.array_equal(out.data, [[4, 11], [5, 12]]))

    def testaddcmul_1d(self):
        t1 = TensorBase(np.array([1, 2, 3]))
        t2 = TensorBase(np.array([2, 3, 4]))
        mat = TensorBase(np.array([5]))
        t1.addcmul_(t2, mat, value=2)
        self.assertTrue(np.array_equal(t1.data, [9, 17, 29]))

    def testaddcmul_2d(self):
        t1 = TensorBase(np.array([[1, 2], [1, 2]]))
        t2 = TensorBase(np.array([[1, 2], [1, 2]]))
        mat = TensorBase(np.array([[2, 3], [3, 4]]))
        t1.addcmul_(t2, mat, value=2)
        self.assertTrue(np.array_equal(t1.data, [[4, 11], [5, 12]]))


class addcdivTests(unittest.TestCase):
    def testaddcdiv1d(self):
        t1 = TensorBase(np.array([1, 2, 3]))
        t2 = TensorBase(np.array([2, 5, 4]))
        mat = TensorBase(np.array([5]))
        out = t1.addcdiv(t2, mat, value=2)
        self.assertTrue(np.array_equal(out.data, [6., 5.8, 6.5]))

    def testaddcdiv2d(self):
        t1 = TensorBase(np.array([[1, 2], [1, 2]]))
        t2 = TensorBase(np.array([[1, 2], [1, 2]]))
        mat = TensorBase(np.array([[2, 3], [3, 4]]))
        out = t1.addcdiv(t2, mat, value=2)
        self.assertTrue(np.array_equal(out.data, [[4., 5.], [5., 6.]]))

    def testaddcdiv_1d(self):
        t1 = TensorBase(np.array([1, 2, 3]))
        t2 = TensorBase(np.array([2, 5, 4]))
        mat = TensorBase(np.array([5]))
        t1.addcdiv_(t2, mat, value=2)
        self.assertTrue(np.array_equal(t1.data, [6., 5.8, 6.5]))

    def testaddcdiv_2d(self):
        t1 = TensorBase(np.array([[1, 2], [1, 2]]))
        t2 = TensorBase(np.array([[1, 2], [1, 2]]))
        mat = TensorBase(np.array([[2, 3], [3, 4]]))
        t1.addcdiv_(t2, mat, value=2)
        self.assertTrue(np.array_equal(t1.data, [[4., 5.], [5., 6.]]))


class addmvTests(unittest.TestCase):
    def testaddmv(self):
        t1 = TensorBase(np.array([1, 2]))
        vec = TensorBase(np.array([1, 2, 3, 4]))
        mat = TensorBase(np.array([[2, 3, 3, 4], [5, 6, 6, 7]]))
        out = t1.addmv(mat, vec, beta=2, alpha=2)
        self.assertTrue(np.array_equal(out.data, [68, 130]))

    def testaddmv_(self):
        t1 = TensorBase(np.array([1, 2]))
        vec = TensorBase(np.array([1, 2, 3, 4]))
        mat = TensorBase(np.array([[2, 3, 3, 4], [5, 6, 6, 7]]))
        t1.addmv_(mat, vec, beta=2, alpha=2)
        self.assertTrue(np.array_equal(t1.data, [68, 130]))


class addbmmTests(unittest.TestCase):
    def testaddbmm(self):
        t1 = TensorBase(np.array([[[3, 4], [5, 6]], [[7, 8], [1, 2]]]))
        t2 = TensorBase(np.array([[[3, 5], [5, 7]], [[7, 9], [1, 3]]]))
        mat = TensorBase(np.array([[2, 3], [3, 4]]))
        out = t1.addbmm(t2, mat, beta=2, alpha=2)
        self.assertTrue(np.array_equal(out.data, [[176, 266], [114, 172]]))

    def testaddbmm_(self):
        t1 = TensorBase(np.array([[[3, 4], [5, 6]], [[7, 8], [1, 2]]]))
        t2 = TensorBase(np.array([[[3, 5], [5, 7]], [[7, 9], [1, 3]]]))
        mat = TensorBase(np.array([[2, 3], [3, 4]]))
        t1.addbmm_(t2, mat, beta=2, alpha=2)
        self.assertTrue(np.array_equal(t1.data, [[176, 266], [114, 172]]))


class baddbmmTests(unittest.TestCase):
    def testbaddbmm(self):
        t1 = TensorBase(np.array([[[3, 4], [5, 6]], [[7, 8], [1, 2]]]))
        t2 = TensorBase(np.array([[[3, 5], [5, 7]], [[7, 9], [1, 3]]]))
        mat = TensorBase(np.array([[[2, 3], [3, 4]], [[4, 5], [5, 6]]]))
        out = t1.baddbmm(t2, mat, beta=2, alpha=2)
        self.assertTrue(np.array_equal(out.data, [[[62, 92], [96, 142]],
                                                  [[122, 184], [28, 42]]]))

    def testbaddbmm_(self):
        t1 = TensorBase(np.array([[[3, 4], [5, 6]], [[7, 8], [1, 2]]]))
        t2 = TensorBase(np.array([[[3, 5], [5, 7]], [[7, 9], [1, 3]]]))
        mat = TensorBase(np.array([[[2, 3], [3, 4]], [[4, 5], [5, 6]]]))
        t1.baddbmm_(t2, mat, beta=2, alpha=2)
        self.assertTrue(np.array_equal(t1.data, [[[62, 92], [96, 142]],
                                                 [[122, 184], [28, 42]]]))


class expTests(unittest.TestCase):
    def testexp(self):
        t3 = TensorBase(np.array([[[1, 3], [3, 5]],
                                 [[5, 7], [9, 1]]]))
        out = t3.exp()
        self.assertTrue(np.allclose(out.data, [[[2.71828183e+00, 2.00855369e+01], [2.00855369e+01, 1.48413159e+02]],
                                               [[1.48413159e+02, 1.09663316e+03], [8.10308393e+03, 2.71828183e+00]]]))

    def testexp_(self):
        t3 = TensorBase(np.array([[[1, 3], [3, 5]],
                                 [[5, 7], [9, 1]]]))
        t3.exp_()
        self.assertTrue(np.allclose(t3.data, [[[2.71828183e+00, 2.00855369e+01], [2.00855369e+01, 1.48413159e+02]],
                                              [[1.48413159e+02, 1.09663316e+03], [8.10308393e+03, 2.71828183e+00]]]))


class fracTests(unittest.TestCase):
    def testfrac(self):
        t3 = TensorBase(np.array([1.23, 4.56, 7.89]))
        out = t3.frac()
        self.assertTrue(np.allclose(out.data, [0.23, 0.56, 0.89]))

    def testfrac_(self):
        t3 = TensorBase(np.array([1.23, 4.56, 7.89]))
        t3.frac_()
        self.assertTrue(np.allclose(t3.data, [0.23, 0.56, 0.89]))


class rsqrtTests(unittest.TestCase):
    def testrsqrt(self):
        t1 = TensorBase(np.array([2, 3, 4]))
        out = t1.rsqrt()
        self.assertTrue(np.allclose(out.data, [0.70710678, 0.57735027, 0.5]))

    def testrsqrt_(self):
        t1 = TensorBase(np.array([2, 3, 4]))
        t1.rsqrt_()
        self.assertTrue(np.allclose(t1.data, [0.70710678, 0.57735027, 0.5]))


<<<<<<< HEAD
class numpyTests(unittest.TestCase):
    def testnumpy(self):
        t1 = TensorBase(np.array([[1, 2], [3, 4]]))
        self.assertTrue(np.array_equal(t1.to_numpy(), np.array([[1, 2], [3, 4]])))
=======
class reciprocalTests(unittest.TestCase):
    def testreciprocal(self):
        t1 = TensorBase(np.array([2, 3, 4]))
        out = t1.reciprocal()
        self.assertTrue(np.allclose(out.data, [0.5, 0.33333333, 0.25]))

    def testrsqrt_(self):
        t1 = TensorBase(np.array([2, 3, 4]))
        t1.reciprocal_()
        self.assertTrue(np.allclose(t1.data, [0.5, 0.33333333, 0.25]))
>>>>>>> 23465f27
<|MERGE_RESOLUTION|>--- conflicted
+++ resolved
@@ -330,13 +330,13 @@
         t1.rsqrt_()
         self.assertTrue(np.allclose(t1.data, [0.70710678, 0.57735027, 0.5]))
 
-
-<<<<<<< HEAD
+        
 class numpyTests(unittest.TestCase):
     def testnumpy(self):
         t1 = TensorBase(np.array([[1, 2], [3, 4]]))
         self.assertTrue(np.array_equal(t1.to_numpy(), np.array([[1, 2], [3, 4]])))
-=======
+
+        
 class reciprocalTests(unittest.TestCase):
     def testreciprocal(self):
         t1 = TensorBase(np.array([2, 3, 4]))
@@ -346,5 +346,4 @@
     def testrsqrt_(self):
         t1 = TensorBase(np.array([2, 3, 4]))
         t1.reciprocal_()
-        self.assertTrue(np.allclose(t1.data, [0.5, 0.33333333, 0.25]))
->>>>>>> 23465f27
+        self.assertTrue(np.allclose(t1.data, [0.5, 0.33333333, 0.25]))