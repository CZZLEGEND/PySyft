--- conflicted
+++ resolved
@@ -7,14 +7,8 @@
 from .tensor import _ensure_tensorbase
 
 __all__ = [
-
-<<<<<<< HEAD
-    'cumprod', 'cumsum', 'ceil', 'dot', 'matmul', 'addmm', 'addcmul',
+    'cumprod', 'cumsum', 'ceil', 'dot', 'floor', 'matmul', 'addmm', 'addcmul',
     'addcdiv', 'addmv', 'addbmm', 'baddbmm', 'sigmoid', 'unsqueeze'
-=======
-    'cumprod', 'cumsum', 'ceil', 'dot', 'floor', 'matmul', 'addmm', 'addcmul',
-    'addcdiv', 'addmv', 'addbmm', 'baddbmm', 'sigmoid',
->>>>>>> 116fa3d0
 ]
 
 
