--- conflicted
+++ resolved
@@ -9,11 +9,7 @@
 __all__ = [
 
     'cumprod', 'cumsum', 'ceil', 'dot', 'matmul', 'addmm', 'addcmul',
-<<<<<<< HEAD
-    'addcdiv', 'addmv', 'addbmm', 'baddbmm', 'unsqueeze'
-=======
-    'addcdiv', 'addmv', 'addbmm', 'baddbmm', 'sigmoid',
->>>>>>> 76937e80
+    'addcdiv', 'addmv', 'addbmm', 'baddbmm', 'sigmoid', 'unsqueeze'
 ]
 
 
@@ -247,9 +243,8 @@
     elif tensor1.encrypted or tensor2.encrypted or mat.encrypted:
         return NotImplemented
     else:
-<<<<<<< HEAD
-        mm = np.matmul(tensor1.data, tensor2.data)
-        out = (mat.data * beta) + (mm * alpha)
+        mmul = np.matmul(tensor1.data, tensor2.data)
+        out = (mat.data * beta) + (mmul * alpha)
         return TensorBase(out)
 
 
@@ -266,9 +261,4 @@
     elif tensor1.encrypted:
         raise NotImplemented
     else:
-        return TensorBase(np.expand_dims(tensor1.data, dim))
-=======
-        mmul = np.matmul(tensor1.data, tensor2.data)
-        out = (mat.data * beta) + (mmul * alpha)
-        return TensorBase(out)
->>>>>>> 76937e80
+        return TensorBase(np.expand_dims(tensor1.data, dim))