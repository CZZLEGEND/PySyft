--- conflicted
+++ resolved
@@ -137,7 +137,7 @@
 
 
 def _detail_collection(my_collection: Collection) -> Collection:
-<<<<<<< HEAD
+
     """
     This function is designed to operate in the opposite direction of
     _simplify_collection. It takes a collection of simple python objects
@@ -153,8 +153,6 @@
             in the collection have been detailed.
     """
 
-=======
->>>>>>> 72733d95
     my_type = type(my_collection)
     pieces = list()
 
@@ -163,8 +161,6 @@
         pieces.append(_detail(part))
 
     return my_type(pieces)
-<<<<<<< HEAD
-=======
 
 
 # Dictionaries
@@ -186,7 +182,6 @@
         pieces[_detail(key)] = _detail(value)
 
     return pieces
->>>>>>> 72733d95
 
 
 # High Level Simplification Router
