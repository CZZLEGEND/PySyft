"""
This file exists to provide one common place for all serialization to occur
regardless of framework. As msgpack only supports basic types and binary formats
every type must be first be converted to one of these types. Thus, we've split our
functionality into three steps. When converting from a PySyft object (or collection
of objects) to an object to be sent over the wire (a message), those three steps
are (in order):

1. Simplify - converts PyTorch objects to simple Python objects (using pickle)
2. Serialize - converts Python objects to binary
3. Compress - compresses the binary (Now we're ready send!)

Inversely, when converting from a message sent over the wire back to a PySyft
object, the three steps are (in order):

1. Decompress - converts compressed binary back to decompressed binary
2. Deserialize - converts from binary to basic python objects
3. Detail - converts some basic python objects back to PyTorch objects (Tensors)

Furthermore, note that there is different simplification/serialization logic
for objects of different types. Thus, instead of using if/else logic, we have
global dictionaries which contain functions and Python types as keys. For
simplification logic, this dictionary is called "simplifiers". The keys
are the types and values are the simplification logic. For example,
simplifiers[tuple] will return the function which knows how to simplify the
tuple type. The same is true for all other simplifier/detailer functions.

By default, the simplification/detail operations expect Torch tensors. If the setup requires other
serialization process, it can override the functions _serialize_tensor and _deserialize_tensor

By default, we serialize using msgpack and compress using lz4.
If different compressions are required, the worker can override the function _apply_compress_scheme
"""
from tempfile import TemporaryFile
from typing import Collection
from typing import Dict
from typing import Tuple
import torch
import msgpack
import lz4
from lz4 import (  # noqa: F401
    frame,
)  # needed as otherwise we will get: module 'lz4' has no attribute 'frame'
import io
import numpy
import warnings
import zstd

import syft
import syft as sy

from syft.workers import AbstractWorker
from syft.workers import VirtualWorker
from syft.workers import Plan

from syft.exceptions import CompressionNotFoundException
from syft.exceptions import GetNotPermittedError

from syft.frameworks.torch.tensors.decorators import LoggingTensor
from syft.frameworks.torch.tensors.decorators import SensitivityTensor
from syft.frameworks.torch.tensors.interpreters import AdditiveSharingTensor
from syft.frameworks.torch.tensors.interpreters import MultiPointerTensor
from syft.frameworks.torch.tensors.interpreters import PointerTensor
from syft.frameworks.torch.tensors.interpreters.abstract import initialize_tensor


# COMPRESSION SCHEME INT CODES
NO_COMPRESSION = 40
LZ4 = 41
ZSTD = 42


# High Level Public Functions (these are the ones you use)
def serialize(
    obj: object,
    simplified: bool = False,
    force_no_compression: bool = False,
    force_no_serialization: bool = False,
    force_full_simplification: bool = False,
) -> bin:
    """This method can serialize any object PySyft needs to send or store.

    This is the high level function for serializing any object or collection
    of objects which PySyft needs to send over the wire. It includes three
    steps, Simplify, Serialize, and Compress as described inline below.

    Args:
        obj (object): the object to be serialized
        simplified (bool): in some cases we want to pass in data which has
            already been simplified - in which case we must skip double
            simplification - which would be bad.... so bad... so... so bad
        force_no_compression (bool): If true, this will override ANY module
            settings and not compress the objects being serialized. The primary
            expected use of this functionality is testing and/or experimentation.
        force_no_serialization (bool): Primarily a testing tool, this will force
            this method to return human-readable Python objects which is very useful
            for testing and debugging (forceably overrides module compression,
            serialization, and the 'force_no_compression' override)). In other words,
            only simplification operations are performed.
        force_full_simplification (bool): Some objects are only partially serialized
            by default. For objects where this is the case, setting this flag to True
            will force the entire object to be serialized. For example, setting this
            flag to True will cause a VirtualWorker to be serialized WITH all of its
            tensors while by default VirtualWorker objects only serialize a small
            amount of metadata.

    Returns:
        binary: the serialized form of the object.

    """
    # 1) Simplify
    # simplify difficult-to-serialize objects. See the _simpliy method
    # for details on how this works. The general purpose is to handle types
    # which the fast serializer cannot handle
    if not simplified:
        if force_full_simplification:
            simple_objects = _force_full_simplify(obj)
        else:
            simple_objects = _simplify(obj)
    else:
        simple_objects = obj

    # 2) Serialize
    # serialize into a binary
    if force_no_serialization:
        return simple_objects
    else:
        binary = msgpack.dumps(simple_objects)

    # 3) Compress
    # optionally compress the binary and return the result
    # prepend a 1-byte header '0' or '1' to the output stream
    # to denote whether output stream is compressed or not
    # if compressed stream length is greater than input stream
    # we output the input stream as it is with header set to '0'
    # otherwise we output the compressed stream with header set to '1'
    # even if compressed flag is set to false by the caller we
    # output the input stream as it is with header set to '0'
    if force_no_compression:
        return binary
    else:
        return _compress(binary)


def deserialize(binary: bin, worker: AbstractWorker = None, detail=True) -> object:
    """ This method can deserialize any object PySyft needs to send or store.

    This is the high level function for deserializing any object or collection
    of objects which PySyft has sent over the wire or stored. It includes three
    steps, Decompress, Deserialize, and Detail as described inline below.

    Args:
        binary (bin): the serialized object to be deserialized.
        worker (AbstractWorker): the worker which is acquiring the message content,
            for example used to specify the owner of a tensor received(not obvious
            for virtual workers)
        detail (bool): there are some cases where we need to perform the decompression
            and deserialization part, but we don't need to detail all the message.
            This is the case for Plan workers for instance

    Returns:
        object: the deserialized form of the binary input.
    """
    if worker is None:
        worker = syft.torch.hook.local_worker

    # 1) Decompress the binary if needed
    binary = _decompress(binary)

    # 2) Deserialize
    # This function converts the binary into the appropriate python
    # object (or nested dict/collection of python objects)
    simple_objects = msgpack.loads(binary)

    if detail:
        # 3) Detail
        # This function converts typed, simple objects into their more
        # complex (and difficult to serialize) counterparts which the
        # serialization library wasn't natively able to serialize (such
        # as msgpack's inability to serialize torch tensors or ... or
        # python slice objects
        return _detail(worker, simple_objects)

    else:
        # sometimes we want to skip detailing (such as in Plan)
        return simple_objects


def _serialize_tensor(tensor) -> bin:
    """Serialize the tensor using as default Torch serialization strategy
    This function can be overridden to provide different tensor serialization strategies

    Args
        (torch.Tensor): an input tensor to be serialized

    Returns
        A serialized version of the input tensor

    """
    return torch_tensor_serializer(tensor)


def _deserialize_tensor(tensor_bin) -> torch.Tensor:
    """Deserialize the input tensor passed as parameter into a Torch tensor.
    This function can be overridden to provide different deserialization strategies

    Args
        tensor_bin: A binary representation of a tensor

    Returns
        a Torch tensor
    """
    return torch_tensor_deserializer(tensor_bin)


def numpy_tensor_serializer(tensor: torch.Tensor) -> bin:
    """Strategy to serialize a tensor using numpy npy format.
    If tensor requires to calculate gradients, it will detached.
    """
    if tensor.requires_grad:
        warnings.warn(
            "Torch to Numpy serializer can only be used with tensors that do not require grad. "
            "Detaching tensor to continue"
        )
        tensor = tensor.detach()

    np_tensor = tensor.numpy()
    outfile = TemporaryFile()
    numpy.save(outfile, np_tensor)
    # Simulate close and open by calling seek
    outfile.seek(0)
    return outfile.read()


def numpy_tensor_deserializer(tensor_bin) -> torch.Tensor:
    """"Strategy to deserialize a binary input in npy format into a Torch tensor"""
    input_file = TemporaryFile()
    input_file.write(tensor_bin)
    # read data from file
    input_file.seek(0)
    return torch.from_numpy(numpy.load(input_file))


def torch_tensor_serializer(tensor) -> bin:
    """Strategy to serialize a tensor using Torch saver"""
    binary_stream = io.BytesIO()
    torch.save(tensor, binary_stream)
    return binary_stream.getvalue()


def torch_tensor_deserializer(tensor_bin) -> torch.Tensor:
    """"Strategy to deserialize a binary input using Torch load"""
    bin_tensor_stream = io.BytesIO(tensor_bin)
    return torch.load(bin_tensor_stream)


# Chosen Compression Algorithm


def _apply_compress_scheme(decompressed_input_bin) -> tuple:
    """
    Apply the selected compression scheme.
    By default is used LZ4

    Args:
        decompressed_input_bin: the binary to be compressed
    """
    return apply_lz4_compression(decompressed_input_bin)


def apply_lz4_compression(decompressed_input_bin) -> tuple:
    """
    Apply LZ4 compression to the input

    Args:
        :param decompressed_input_bin: the binary to be compressed
        :return: a tuple (compressed_result, LZ4)
    """
    return lz4.frame.compress(decompressed_input_bin), LZ4


def apply_zstd_compression(decompressed_input_bin) -> tuple:
    """
    Apply ZSTD compression to the input

    Args:
        :param decompressed_input_bin: the binary to be compressed
        :return: a tuple (compressed_result, ZSTD)
    """

    return zstd.compress(decompressed_input_bin), ZSTD


def apply_no_compression(decompressed_input_bin) -> tuple:
    """
    No compression is applied to the input

    Args:
        :param decompressed_input_bin: the binary
        :return: a tuple (the binary, LZ4)
    """

    return decompressed_input_bin, NO_COMPRESSION


def _compress(decompressed_input_bin: bin) -> bin:
    """
    This function compresses a binary using the function _apply_compress_scheme
    if the input has been already compressed in some step, it will return it as it is

    Args:
        decompressed_input_bin (bin): binary to be compressed

    Returns:
        bin: a compressed binary

    """

    compress_stream, compress_scheme = _apply_compress_scheme(decompressed_input_bin)

    if len(compress_stream) < len(decompressed_input_bin):
        return compress_scheme.to_bytes(1, byteorder="big") + compress_stream
    else:
        return NO_COMPRESSION.to_bytes(1, byteorder="big") + decompressed_input_bin


def _decompress(binary: bin) -> bin:
    """
    This function decompresses a binary using the scheme defined in the first byte of the input

    Args:
        binary (bin): a compressed binary

    Returns:
        bin: decompressed binary

    """

    # check the 1-byte header to check the compression scheme used
    compress_scheme = binary[0]

    # remove the 1-byte header from the input stream
    binary = binary[1:]
    # 1)  Decompress or return the original stream
    if compress_scheme == LZ4:
        return lz4.frame.decompress(binary)
    elif compress_scheme == ZSTD:
        return zstd.decompress(binary)
    elif compress_scheme == NO_COMPRESSION:
        return binary
    else:
        raise CompressionNotFoundException(
            "compression scheme not found for" " compression code:" + str(compress_scheme)
        )


# Simplify/Detail Torch Tensors


def _simplify_torch_tensor(tensor: torch.Tensor) -> bin:
    """
    This function converts a torch tensor into a serliaized torch tensor
    using pickle. We choose to use this because PyTorch has a custom and
    very fast PyTorch pickler.

    Args:
        tensor (torch.Tensor): an input tensor to be serialized

    Returns:
        tuple: serialized tuple of torch tensor. The first value is the
        id of the tensor and the second is the binary for the PyTorch
        object. The third is the chain of abstractions, and the fourth
        (optinally) is the chain of graident tensors (nested tuple)
    """

    tensor_bin = _serialize_tensor(tensor)

    # note we need to do this expicitly because torch.save does not
    # seem to be including .grad by default

    if tensor.grad is not None:
        if hasattr(tensor, "child"):
            if isinstance(tensor.child, PointerTensor):
                grad_chain = None
            else:
                grad_chain = _simplify_torch_tensor(tensor.grad)
        else:
            grad_chain = _simplify_torch_tensor(tensor.grad)

    else:
        grad_chain = None

    chain = None

    # I think the pointer bug is is between here

    if hasattr(tensor, "child"):
        chain = _simplify(tensor.child)

    # and here... leaving a reerence here so i can find it later
    # TODO fix pointer bug

    tags = tensor.tags
    if tags is not None:
        tags = list(tags)
    return (tensor.id, tensor_bin, chain, grad_chain, tags, tensor.description)


def _detail_torch_tensor(worker: AbstractWorker, tensor_tuple: tuple) -> torch.Tensor:
    """
    This function converts a serialized torch tensor into a torch tensor
    using pickle.

    Args:
        tensor_tuple (bin): serialized obj of torch tensor. It's a tuple where
            the first value is the ID, the second vlaue is the binary for the
            PyTorch object, the third value is the chain of tensor abstractions,
            and the fourth object is the chain of gradients (.grad.grad, etc.)

    Returns:
        torch.Tensor: a torch tensor that was serialized
    """

    tensor_id, tensor_bin, chain, grad_chain, tags, description = tensor_tuple

    tensor = _deserialize_tensor(tensor_bin)

    # note we need to do this explicitly because torch.load does not
    # include .grad informatino
    if grad_chain is not None:
        tensor.grad = _detail_torch_tensor(worker, grad_chain)

    initialize_tensor(
        hook_self=syft.torch.hook,
        cls=tensor,
        torch_tensor=True,
        owner=worker,
        id=tensor_id,
        init_args=[],
        kwargs={},
    )

    if tags is not None:
        for i in range(len(tags)):
            tag = tags[i]
            if isinstance(tag, bytes):
                tag = tag.decode("utf-8")
            tags[i] = tag
        tensor.tags = tags

    if description is not None:
        if isinstance(description, bytes):
            description = description.decode("utf-8")
        tensor.description = description

    if chain is not None:
        chain = _detail(worker, chain)
        tensor.child = chain
        tensor.is_wrapper = True

    return tensor


# Simplify/Detail Parameters


def _simplify_torch_parameter(param: torch.nn.Parameter) -> bin:
    """
    This function converts a torch Parameter into a serialized torch Parameter

    Args:
        param (torch.nn.Parameter): an input Parameter to be serialized

    Returns:
        tuple: serialized tuple of torch Parameter. The first value is the
        id of the Parameter and the second is the binary for the PyTorch
        tensor data attribute and last is the requires_grad attr.
    """

    tensor = param.data

    tensor_ser = _simplify_torch_tensor(tensor)

    grad = param.grad

    if grad is not None and not (
        hasattr(grad, "child") and isinstance(grad.child, sy.PointerTensor)
    ):
        grad_ser = _simplify_torch_tensor(grad)
    else:
        grad_ser = None

    return (param.id, tensor_ser, param.requires_grad, grad_ser)


def _detail_torch_parameter(worker: AbstractWorker, param_tuple: tuple) -> torch.nn.Parameter:
    """
    This function converts a serialized torch Parameter into a torch Parameter.

    Args:
        param_tuple (tuple): serialized obj of torch tensor. It's a tuple where
            the first value is the ID and the second value is the binary for the
            PyTorch data attribute et and third value is the requires_grad attr.

    Returns:
        torch.Parameter: a torch Parameter that was serialized
    """
    param_id, tensor_ser, requires_grad, grad_ser = param_tuple

    tensor = _detail_torch_tensor(worker, tensor_ser)

    if grad_ser is not None:
        grad = _detail_torch_tensor(worker, grad_ser)
        grad.garbage_collect_data = False
    elif hasattr(tensor, "child") and isinstance(tensor.child, sy.PointerTensor):
        grad = tensor.attr("grad")
    else:
        grad = None

    param = torch.nn.Parameter(tensor, requires_grad)
    param.id = param_id
    param.grad = grad

    return param


# Simplify/Detail Collections (list, set, tuple, etc.)


def _simplify_collection(my_collection: Collection) -> Collection:
    """
    This function is designed to search a collection for any objects
    which may need to be simplified (i.e., torch tensors). It iterates
    through each object in the collection and calls _simplify on it. Finally,
    it returns the output collection as the same type as the input collection
    so that the consuming serialization step knows the correct type info. The
    reverse function to this function is _detail_collection, which undoes
    the functionality of this function.

    Args:
        my_collection (Collection): a collection of python objects

    Returns:
        Collection: a collection of the same type as the input of simplified
            objects.

    """

    # Step 0: get collection type for later use and itialize empty list
    my_type = type(my_collection)
    pieces = list()

    # Step 1: serialize each part of the collection
    for part in my_collection:
        pieces.append(_simplify(part))

    # Step 2: convert back to original type and return serialization
    if my_type == set:
        return pieces
    return my_type(pieces)


def _detail_collection_list(worker: AbstractWorker, my_collection: Collection) -> Collection:
    """
    This function is designed to operate in the opposite direction of
    _simplify_collection. It takes a collection of simple python objects
    and iterates through it to determine whether objects in the collection
    need to be converted into more advanced types. In particular, it
    converts binary objects into torch Tensors where appropriate.

    Args:
        worker: the worker doing the deserialization
        my_collection (Collection): a collection of simple python objects (including binary).

    Returns:
        Collection: a collection of the same type as the input where the objects
            in the collection have been detailed.
    """

    pieces = list()

    # Step 1: deserialize each part of the collection
    for part in my_collection:
        try:
            pieces.append(_detail(worker, part).decode("utf-8"))  # transform bytes back to string
        except AttributeError:
            pieces.append(_detail(worker, part))

    return pieces


def _detail_collection_set(worker: AbstractWorker, my_collection: Collection) -> Collection:
    """
    This function is designed to operate in the opposite direction of
    _simplify_collection. It takes a collection of simple python objects
    and iterates through it to determine whether objects in the collection
    need to be converted into more advanced types. In particular, it
    converts binary objects into torch Tensors where appropriate.

    Args:
        worker: the worker doing the deserialization
        my_collection (Collection): a collection of simple python objects (including binary).

    Returns:
        Collection: a collection of the same type as the input where the objects
            in the collection have been detailed.
    """

    pieces = list()

    # Step 1: deserialize each part of the collection
    for part in my_collection:
        try:
            pieces.append(_detail(worker, part).decode("utf-8"))  # transform bytes back to string
        except AttributeError:
            pieces.append(_detail(worker, part))
    return set(pieces)


def _detail_collection_tuple(worker: AbstractWorker, my_tuple: Tuple) -> Tuple:
    """
    This function is designed to operate in the opposite direction of
    _simplify_collection. It takes a tuple of simple python objects
    and iterates through it to determine whether objects in the collection
    need to be converted into more advanced types. In particular, it
    converts binary objects into torch Tensors where appropriate.
    This is only applicable to tuples. They need special handling because
    `msgpack` is encoding a tuple as a list.

    Args:
        worker: the worker doing the deserialization
        my_tuple (Tuple): a collection of simple python objects (including binary).

    Returns:
        tuple: a collection of the same type as the input where the objects
            in the collection have been detailed.
    """

    pieces = list()

    # Step 1: deserialize each part of the collection
    for part in my_tuple:
        pieces.append(_detail(worker, part))

    return tuple(pieces)


# Dictionaries


def _simplify_dictionary(my_dict: Dict) -> Dict:
    """
    This function is designed to search a dict for any objects
    which may need to be simplified (i.e., torch tensors). It iterates
    through each key, value in the dict and calls _simplify on it. Finally,
    it returns the output dict as the same type as the input dict
    so that the consuming serialization step knows the correct type info. The
    reverse function to this function is _detail_dictionary, which undoes
    the functionality of this function.

    Args:
        my_dict (Dict): a dictionary of python objects

    Returns:
        Dict: a dictionary of the same type as the input of simplified
            objects.

    """
    pieces = list()
    # for dictionaries we want to simplify both the key and the value
    for key, value in my_dict.items():
        pieces.append((_simplify(key), _simplify(value)))

    return pieces


def _detail_dictionary(worker: AbstractWorker, my_dict: Dict) -> Dict:
    """
    This function is designed to operate in the opposite direction of
    _simplify_dictionary. It takes a dictionary of simple python objects
    and iterates through it to determine whether objects in the collection
    need to be converted into more advanced types. In particular, it
    converts binary objects into torch Tensors where appropriate.

    Args:
        worker: the worker doing the deserialization
        my_dict (Dict): a dictionary of simple python objects (including binary).

    Returns:
        tuple: a collection of the same type as the input where the objects
            in the collection have been detailed.
    """
    pieces = {}
    # for dictionaries we want to detail both the key and the value
    for key, value in my_dict:
        detailed_key = _detail(worker, key)
        try:
            detailed_key = detailed_key.decode("utf-8")
        except AttributeError:
            pass

        detailed_value = _detail(worker, value)
        try:
            detailed_value = detailed_value.decode("utf-8")
        except AttributeError:
            pass

        pieces[detailed_key] = detailed_value

    return pieces


# Range


def _simplify_range(my_range: range) -> Tuple[int, int, int]:
    """
    This function extracts the start, stop and step from the range.

    Args:
        my_range (range): a range object

    Returns:
        list: a list defining the range parameters [start, stop, step]

    Examples:

        range_parameters = _simplify_range(range(1, 3, 4))

        assert range_parameters == [1, 3, 4]

    """

    return (my_range.start, my_range.stop, my_range.step)


def _detail_range(worker: AbstractWorker, my_range_params: Tuple[int, int, int]) -> range:
    """
    This function extracts the start, stop and step from a tuple.

    Args:
        worker: the worker doing the deserialization (only here to standardise signature
            with other _detail functions)
        my_range_params (tuple): a tuple defining the range parameters [start, stop, step]

    Returns:
        range: a range object

    Examples:
        new_range = _detail_range([1, 3, 4])

        assert new_range == range(1, 3, 4)

    """

    return range(my_range_params[0], my_range_params[1], my_range_params[2])


#   numpy array


def _simplify_ndarray(my_array: numpy.ndarray) -> Tuple[bin, Tuple, str]:
    """
    This function gets the byte representation of the array
        and stores the dtype and shape for reconstruction

    Args:
        my_array (numpy.ndarray): a numpy array

    Returns:
        list: a list holding the byte representation, shape and dtype of the array

    Examples:

        arr_representation = _simplify_ndarray(numpy.random.random([1000, 1000])))

    """
    arr_bytes = my_array.tobytes()
    arr_shape = my_array.shape
    arr_dtype = my_array.dtype.name

    return (arr_bytes, arr_shape, arr_dtype)


def _detail_ndarray(
    worker: AbstractWorker, arr_representation: Tuple[bin, Tuple, str]
) -> numpy.ndarray:
    """
    This function reconstruct a numpy array from it's byte data, the shape and the dtype
        by first loading the byte data with the appropiate dtype and then reshaping it into the
        original shape

    Args:
        worker: the worker doing the deserialization
        arr_representation (tuple): a tuple holding the byte representation, shape
        and dtype of the array

    Returns:
        numpy.ndarray: a numpy array

    Examples:
        arr = _detail_ndarray(arr_representation)

    """
    res = numpy.frombuffer(arr_representation[0], dtype=arr_representation[2]).reshape(
        arr_representation[1]
    )

    assert type(res) == numpy.ndarray

    return res


#   slice


def _simplify_slice(my_slice: slice) -> Tuple[int, int, int]:
    """
    This function creates a list that represents a slice.

    Args:
        my_slice (slice): a python slice

    Returns:
        tuple : a list holding the start, stop and step values

    Examples:

        slice_representation = _simplify_slice(slice(1,2,3))

    """
    return (my_slice.start, my_slice.stop, my_slice.step)


def _detail_slice(worker: AbstractWorker, my_slice: Tuple[int, int, int]) -> slice:
    """
    This function extracts the start, stop and step from a list.

    Args:
        my_slice (tuple): a list defining the slice parameters [start, stop, step]

    Returns:
        range: a range object

    Examples:
        new_range = _detail_range([1, 3, 4])

        assert new_range == range(1, 3, 4)

    """

    return slice(my_slice[0], my_slice[1], my_slice[2])


def _simplify_ellipsis(e: Ellipsis) -> bytes:
    return b""


def _simplify_torch_device(device: torch.device) -> Tuple[str]:
    return device.type


def _detail_ellipsis(worker: AbstractWorker, ellipsis: bytes) -> Ellipsis:
    return ...


def _detail_torch_device(worker: AbstractWorker, device_type: str) -> torch.device:
    return torch.device(type=device_type)


def _simplify_pointer_tensor(ptr: PointerTensor) -> tuple:
    """
    This function takes the attributes of a PointerTensor and saves them in a dictionary
    Args:
        ptr (PointerTensor): a PointerTensor
    Returns:
        tuple: a tuple holding the unique attributes of the pointer
    Examples:
        data = _simplify_pointer_tensor(ptr)
    """

    return (ptr.id, ptr.id_at_location, ptr.location.id, ptr.point_to_attr, ptr._shape)

    # a more general but slower/more verbose option

    # data = vars(ptr).copy()
    # for k, v in data.items():
    #     if isinstance(v, AbstractWorker):
    #         data[k] = v.id
    # return _simplify_dictionary(data)


def _detail_pointer_tensor(worker: AbstractWorker, tensor_tuple: tuple) -> PointerTensor:
    """
    This function reconstructs a PointerTensor given it's attributes in form of a dictionary.
    We use the spread operator to pass the dict data as arguments
    to the init method of PointerTensor
    Args:
        worker: the worker doing the deserialization
        tensor_tuple: a tuple holding the attributes of the PointerTensor
    Returns:
        PointerTensor: a PointerTensor
    Examples:
        ptr = _detail_pointer_tensor(data)
    """
    # TODO: fix comment for this and simplifier
    obj_id = tensor_tuple[0]
    id_at_location = tensor_tuple[1]
    worker_id = tensor_tuple[2]
    if isinstance(worker_id, bytes):
        worker_id = worker_id.decode()
    point_to_attr = tensor_tuple[3]
    shape = tensor_tuple[4]

    if shape is not None:
        shape = torch.Size(shape)

    # If the pointer received is pointing at the current worker, we load the tensor instead
    if worker_id == worker.id:

        tensor = worker.get_obj(id_at_location)

        if point_to_attr is not None and tensor is not None:

            point_to_attrs = point_to_attr.decode("utf-8").split(".")
            for attr in point_to_attrs:
                if len(attr) > 0:
                    tensor = getattr(tensor, attr)

            if tensor is not None:

                if not tensor.is_wrapper and not isinstance(tensor, torch.Tensor):
                    # if the tensor is a wrapper then it doesn't need to be wrapped
                    # i the tensor isn't a wrapper, BUT it's just a plain torch tensor,
                    # then it doesn't need to be wrapped.
                    # if the tensor is not a wrapper BUT it's also not a torch tensor,
                    # then it needs to be wrapped or else it won't be able to be used
                    # by other interfaces
                    tensor = tensor.wrap()

        return tensor
    # Else we keep the same Pointer
    else:

        location = syft.torch.hook.local_worker.get_worker(worker_id)

        ptr = PointerTensor(
            location=location,
            id_at_location=id_at_location,
            owner=worker,
            id=obj_id,
            shape=shape,
            garbage_collect_data=True,
        )

        return ptr

    # a more general but slower/more verbose option

    # new_data = {}
    # for k, v in data.items():
    #     key = k.decode()
    #     if type(v) is bytes:
    #         val_str = v.decode()
    #         val = syft.local_worker.get_worker(val_str)
    #     else:
    #         val = v
    #     new_data[key] = val
    # return PointerTensor(**new_data)


def _simplify_log_tensor(tensor: LoggingTensor) -> tuple:
    """
    This function takes the attributes of a LogTensor and saves them in a tuple
    Args:
        tensor (LoggingTensor): a LogTensor
    Returns:
        tuple: a tuple holding the unique attributes of the log tensor
    Examples:
        data = _simplify_log_tensor(tensor)
    """

    chain = None
    if hasattr(tensor, "child"):
        chain = _simplify(tensor.child)
    return (tensor.id, chain)


def _detail_log_tensor(worker: AbstractWorker, tensor_tuple: tuple) -> LoggingTensor:
    """
    This function reconstructs a LogTensor given it's attributes in form of a tuple.
    Args:
        worker: the worker doing the deserialization
        tensor_tuple: a tuple holding the attributes of the LogTensor
    Returns:
        LoggingTensor: a LogTensor
    Examples:
        logtensor = _detail_log_tensor(data)
    """
    obj_id, chain = tensor_tuple

    tensor = LoggingTensor(owner=worker, id=obj_id)

    if chain is not None:
        chain = _detail(worker, chain)
        tensor.child = chain

    return tensor


def _simplify_sensitivity_tensor(tensor: SensitivityTensor) -> tuple:

    _chain = _simplify(tensor.child)
    _min = _simplify(tensor.min_ent_conts)
    _max = _simplify(tensor.max_ent_conts)
    _entities = _simplify(tensor.entities)

    return (_chain, _min, _max, _entities)


def _detail_sensitivity_tensor(worker: AbstractWorker, tensor_tuple: tuple) -> SensitivityTensor:

    _chain, _min, _max, _entities = tensor_tuple

    _chain = _detail(worker, _chain)
    _min = _detail(worker, _min)
    _max = _detail(worker, _max)
    _entities = _detail(worker, _entities)

    return SensitivityTensor(
        values=_chain, min_ent_conts=_min, max_ent_conts=_max, entities=_entities
    )


def _simplify_additive_shared_tensor(tensor: AdditiveSharingTensor) -> tuple:
    """
    This function takes the attributes of a AdditiveSharingTensor and saves them in a tuple
    Args:
        tensor (AdditiveSharingTensor): a AdditiveSharingTensor
    Returns:
        tuple: a tuple holding the unique attributes of the additive shared tensor
    Examples:
        data = _simplify_additive_shared_tensor(tensor)
    """

    chain = None
    if hasattr(tensor, "child"):
        chain = _simplify(tensor.child)
    return (tensor.id, tensor.field, tensor.crypto_provider.id, chain)


def _detail_additive_shared_tensor(
    worker: AbstractWorker, tensor_tuple: tuple
) -> AdditiveSharingTensor:
    """
        This function reconstructs a AdditiveSharingTensor given it's attributes in form of a tuple.
        Args:
            worker: the worker doing the deserialization
            tensor_tuple: a tuple holding the attributes of the AdditiveSharingTensor
        Returns:
            AdditiveSharingTensor: a AdditiveSharingTensor
        Examples:
            shared_tensor = _detail_additive_shared_tensor(data)
        """

    tensor_id, field, crypto_provider, chain = tensor_tuple

    tensor = AdditiveSharingTensor(
        owner=worker, id=tensor_id, field=field, crypto_provider=worker.get_worker(crypto_provider)
    )

    if chain is not None:
        chain = _detail(worker, chain)
        tensor.child = chain

    return tensor


def _simplify_multi_pointer_tensor(tensor: MultiPointerTensor) -> tuple:
    """
    This function takes the attributes of a MultiPointerTensor and saves them in a tuple
    Args:
        tensor (MultiPointerTensor): a MultiPointerTensor
    Returns:
        tuple: a tuple holding the unique attributes of the additive shared tensor
    Examples:
        data = _simplify_additive_shared_tensor(tensor)
    """

    chain = None
    if hasattr(tensor, "child"):
        chain = _simplify(tensor.child)
    return (tensor.id, chain)


def _detail_multi_pointer_tensor(worker: AbstractWorker, tensor_tuple: tuple) -> MultiPointerTensor:
    """
        This function reconstructs a MultiPointerTensor given it's attributes in form of a tuple.
        Args:
            worker: the worker doing the deserialization
            tensor_tuple: a tuple holding the attributes of the MultiPointerTensor
        Returns:
            MultiPointerTensor: a MultiPointerTensor
        Examples:
            multi_pointer_tensor = _detail_multi_pointer_tensor(data)
        """

    tensor_id, chain = tensor_tuple

    tensor = MultiPointerTensor(owner=worker, id=tensor_id)

    if chain is not None:
        chain = _detail(worker, chain)
        tensor.child = chain

    return tensor


def _simplify_plan(plan: Plan) -> tuple:
    """
    This function takes the attributes of a Plan and saves them in a tuple
    Args:
        plan (Plan): a Plan object
    Returns:
        tuple: a tuple holding the unique attributes of the Plan object

    """
    readable_plan = _simplify(plan.readable_plan)
    return (
        readable_plan,
        _simplify(plan.id),
        _simplify(plan.arg_ids),
        _simplify(plan.result_ids),
        plan.name,
        _simplify(plan.tags),
        _simplify(plan.description),
    )


def _detail_plan(worker: AbstractWorker, plan_tuple: tuple) -> Plan:
    """This function reconstructs a Plan object given it's attributes in the form of a tuple.
    Args:
        worker: the worker doing the deserialization
        plan_tuple: a tuple holding the attributes of the Plan
    Returns:
        Plan: a Plan object
    """

    readable_plan, id, arg_ids, result_ids, name, tags, description = plan_tuple
    id = id
    if isinstance(id, bytes):
        id = id.decode("utf-8")
    arg_ids = _detail(worker, arg_ids)
    result_ids = _detail(worker, result_ids)

    plan = syft.Plan(hook=sy.hook, owner=worker, id=id)
    plan.arg_ids = arg_ids
    plan.result_ids = result_ids
    if isinstance(name, bytes):
        plan.name = name.decode("utf-8")
    plan.tags = _detail(worker, tags)
    plan.description = _detail(worker, description)
    plan.readable_plan = _detail(worker, readable_plan)

    return plan


def _simplify_worker(worker: AbstractWorker) -> tuple:
    """

    """

    return (_simplify(worker.id),)


def _detail_worker(worker: AbstractWorker, worker_tuple: tuple) -> PointerTensor:
    """
    This function reconstructs a PlanPointer given it's attributes in form of a tuple.

    Args:
        worker: the worker doing the deserialization
        plan_pointer_tuple: a tuple holding the attributes of the PlanPointer
    Returns:
        PointerTensor: a PointerTensor
    Examples:
        ptr = _detail_pointer_tensor(data)
    """
    worker_id = _detail(worker, worker_tuple[0])

    referenced_worker = worker.get_worker(worker_id)

    return referenced_worker


def _simplify_GetNotPermittedError(error: GetNotPermittedError) -> tuple:
    """Simplifies a GetNotPermittedError into its message"""
    return (getattr(error, "message", str(error)),)


def _detail_GetNotPermittedError(
    worker: AbstractWorker, error_tuple: tuple
) -> GetNotPermittedError:
    """Details and raises a GetNotPermittedError

    Args:
        worker: the worker doing the deserialization
        error_tuple: a tuple holding the message of the GetNotPermittedError
    Raises:
        GetNotPermittedError: the error thrown when get is not permitted
    """

    raise GetNotPermittedError(error_tuple[0])


def _force_full_simplify_worker(worker: AbstractWorker) -> tuple:
    """

    """

    return (_simplify(worker.id), _simplify(worker._objects), worker.auto_add)


def _force_full_detail_worker(worker: AbstractWorker, worker_tuple: tuple) -> tuple:
    worker_id, _objects, auto_add = worker_tuple
    worker_id = _detail(worker, worker_id)

    result = sy.VirtualWorker(sy.hook, worker_id, auto_add=auto_add)
    _objects = _detail(worker, _objects)
    result._objects = _objects

    # make sure they weren't accidentally double registered
    for _, obj in _objects.items():
        if obj.id in worker._objects:
            del worker._objects[obj.id]

    return result


def _simplify_str(obj: str) -> tuple:
    return (obj.encode("utf-8"),)


def _detail_str(worker: AbstractWorker, str_tuple: tuple) -> str:
    return str_tuple[0].decode("utf-8")


# High Level Simplification Router


def _simplify(obj: object) -> object:
    """
    This function takes an object as input and returns a simple
    Python object which is supported by the chosen serialization
    method (such as JSON or msgpack). The reason we have this function
    is that some objects are either NOT supported by high level (fast)
    serializers OR the high level serializers don't support the fastest
    form of serialization. For example, PyTorch tensors have custom pickle
    functionality thus its better to pre-serialize PyTorch tensors using
    pickle and then serialize the binary in with the rest of the message
    being sent.

    Args:
        obj: an object which may need to be simplified

    Returns:
        obj: an simple Python object which msgpack can serialize

    Raises:
        ValueError: if `move_this` or `in_front_of_that` are not both single ASCII
        characters.

    """

    try:
        # check to see if there is a simplifier
        # for this type. If there is, run return
        # the simplified object
        current_type = type(obj)

        result = (simplifiers[current_type][0], simplifiers[current_type][1](obj))

        return result

    except KeyError:

        # if there is not a simplifier for this
        # object, then the object is already a
        # simple python object and we can just
        # return it
        return obj


def _force_full_simplify(obj: object) -> object:
    current_type = type(obj)

    if current_type in forced_full_simplifiers:

        left = forced_full_simplifiers[current_type][0]

        right = forced_full_simplifiers[current_type][1]

        right = right(obj)

        result = (left, right)
    else:
        result = _simplify(obj)

    return result


simplifiers = {
    torch.Tensor: [0, _simplify_torch_tensor],
    torch.nn.Parameter: [1, _simplify_torch_parameter],
    tuple: [2, _simplify_collection],
    list: [3, _simplify_collection],
    set: [4, _simplify_collection],
    dict: [5, _simplify_dictionary],
    range: [6, _simplify_range],
    numpy.ndarray: [7, _simplify_ndarray],
    slice: [8, _simplify_slice],
    type(Ellipsis): [9, _simplify_ellipsis],
    torch.device: [10, _simplify_torch_device],
    PointerTensor: [11, _simplify_pointer_tensor],
    LoggingTensor: [12, _simplify_log_tensor],
    AdditiveSharingTensor: [13, _simplify_additive_shared_tensor],
    MultiPointerTensor: [14, _simplify_multi_pointer_tensor],
    Plan: [15, _simplify_plan],
    VirtualWorker: [16, _simplify_worker],
<<<<<<< HEAD
    SensitivityTensor: [17, _simplify_sensitivity_tensor],
=======
    GetNotPermittedError: [17, _simplify_GetNotPermittedError],
>>>>>>> d20dc105
    str: [18, _simplify_str],
}

forced_full_simplifiers = {VirtualWorker: [19, _force_full_simplify_worker]}


def _detail(worker: AbstractWorker, obj: object) -> object:
    """
    This function reverses the functionality of _simplify. Where applicable,
    it converts simple objects into more complex objects such as converting
    binary objects into torch tensors. Read _simplify for more information on
    why _simplify and _detail are needed.

    Args:
        worker: the worker which is acquiring the message content, for example
        used to specify the owner of a tensor received(not obvious for
        virtual workers)
        obj: a simple Python object which msgpack deserialized

    Returns:
        obj: a more complex Python object which msgpack would have had trouble
            deserializing directly.

    """

    if type(obj) in (list, tuple):
        return detailers[obj[0]](worker, obj[1])
    else:
        return obj


# note that the order of this list matters
# it must match the ID in the simplifiers dict
detailers = [
    _detail_torch_tensor,
    _detail_torch_parameter,
    _detail_collection_tuple,
    _detail_collection_list,
    _detail_collection_set,
    _detail_dictionary,
    _detail_range,
    _detail_ndarray,
    _detail_slice,
    _detail_ellipsis,
    _detail_torch_device,
    _detail_pointer_tensor,
    _detail_log_tensor,
    _detail_additive_shared_tensor,
    _detail_multi_pointer_tensor,
    _detail_plan,
    _detail_worker,
<<<<<<< HEAD
    _detail_sensitivity_tensor,
=======
    _detail_GetNotPermittedError,
>>>>>>> d20dc105
    _detail_str,
    _force_full_detail_worker,
]<|MERGE_RESOLUTION|>--- conflicted
+++ resolved
@@ -1326,12 +1326,9 @@
     MultiPointerTensor: [14, _simplify_multi_pointer_tensor],
     Plan: [15, _simplify_plan],
     VirtualWorker: [16, _simplify_worker],
-<<<<<<< HEAD
     SensitivityTensor: [17, _simplify_sensitivity_tensor],
-=======
-    GetNotPermittedError: [17, _simplify_GetNotPermittedError],
->>>>>>> d20dc105
     str: [18, _simplify_str],
+    GetNotPermittedError: [20, _simplify_GetNotPermittedError],  
 }
 
 forced_full_simplifiers = {VirtualWorker: [19, _force_full_simplify_worker]}
@@ -1382,11 +1379,8 @@
     _detail_multi_pointer_tensor,
     _detail_plan,
     _detail_worker,
-<<<<<<< HEAD
     _detail_sensitivity_tensor,
-=======
-    _detail_GetNotPermittedError,
->>>>>>> d20dc105
     _detail_str,
     _force_full_detail_worker,
+    _detail_GetNotPermittedError,  
 ]