--- conflicted
+++ resolved
@@ -5,25 +5,12 @@
     OBJ_DEL = 4
     EXCEPTION = 5
     IS_NONE = 6
-<<<<<<< HEAD
     GET_SHAPE = 7
+    SEARCH = 8
 
 
 code2MSGTYPE = {}
 for code in dir(MSGTYPE):
     if "__" not in code:
         key = getattr(MSGTYPE, code)
-        code2MSGTYPE[key] = code
-=======
-    SEARCH = 7
-
-
-code2MSGTYPE = {}
-code2MSGTYPE[1] = "CMD"
-code2MSGTYPE[2] = "OBJ"
-code2MSGTYPE[3] = "OBJ_REQ"
-code2MSGTYPE[4] = "OBJ_DEL"
-code2MSGTYPE[5] = "EXCEPTION"
-code2MSGTYPE[6] = "IS_NONE"
-code2MSGTYPE[7] = "SEARCH"
->>>>>>> 083d0d8c
+        code2MSGTYPE[key] = code