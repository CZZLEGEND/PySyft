import torch
import json
import numbers
import re
import random
import traceback
import syft as sy
from abc import ABC, abstractmethod

from .. import utils
from ..frameworks.torch.tensor import guard as tensor_guard

class BaseWorker(ABC):
    r"""
    The BaseWorker class establishes a consistent interface for
    communicating between different machines
    about tensors, variables, models, and other network related
    information. It defines base functionality
    for storing objects within the worker (or in some cases
    specifically not storing them), and for keeping
    track of known workers across a network.

    This class does NOT include any communication specific functionality
    such as peer-to-peer protocols, routing, node discovery, or even
    socket architecture. Only classes that extend the BaseWorker should
    carry such functionality.

    :Parameters:

        * **hook (**:class:`.hooks.BaseHook` **)** This is a reference
          to the hook object which overloaded the underlying deep
          learning framework.

        * **id (int or string, optional)** the integer or string identifier
          for this node

        * **is_client_worker (bool, optional)** a boolean which determines
          whether this worker is associeted with an end user client.
          If so, it assumes that the client will maintain control over when
          tensors/variables/models are instantiated or deleted as opposed
          to handling tensor/variable/model lifecycle internally.

        * **objects (list of tensors, variables, or models, optional)**
          When the worker is NOT a client worker, it stores all tensors
          it receives or creates in this dictionary.
          The key to each object is it's id.

        * **tmp_objects (list of tensors, variables, or models, optional)**
          When the worker IS a client worker, it stores some tensors
          temporarily in this _tmp_objects simply to ensure
          that they do not get deallocated by the Python garbage
          collector while in the process of being registered.
          This dictionary can be emptied using the clear_tmp_objects method.

        * **known_workers (list of **:class:`BaseWorker` ** objects, optional)**
          This dictionary can include all known workers on a network.
          Some extensions of BaseWorker will use this
          list to bootstrap the network.

        * **verbose (bool, optional)** A flag for whether or not to
          print events to stdout.

    """

    def __init__(self,  hook=None, id=0, is_client_worker=False, objects={},
                 tmp_objects={}, known_workers={}, verbose=True, queue_size=0):

        # This is a reference to the hook object which overloaded
        # the underlying deep learning framework
        # (at the time of writing this is exclusively TorchHook)
        self.hook = hook

        # the integer or string identifier for this node
        self.id = id

        # a boolean which determines whether this worker is
        # associeted with an end user client. If so, it assumes
        # that the client will maintain control over when varialbes
        # are instantiated or deleted as opposed to
        # handling tensor/variable/model lifecycle internally.
        self.is_client_worker = is_client_worker

        # The workers permanenet registry. When the worker is NOT
        # a client worker, it stores all tensors it receives
        #  or creates in this dictionary. The key to each object
        # is it's id.
        self._objects = {}
        for k, v in objects.items():
            self._objects[k] = v

        # The temporary registry. When the worker IS a client
        # worker, it stores some tensors temporarily in this
        # _tmp_objects simply to ensure that they do not get
        # deallocated by the Python garbage collector while
        # in the process of being registered. This dictionary
        # can be emptied using the clear_tmp_objects method.
        self._tmp_objects = {}
        for k, v in tmp_objects.items():
            self._tmp_objects[k] = v

        # This dictionary includes all known workers on a
        # network. Extensions of BaseWorker will include advanced
        # functionality for adding to this dictionary (node discovery).
        # In some cases, one can initialize this with
        # known workers to help bootstrap the network.
        self._known_workers = {}
        for k, v in known_workers.items():
            self._known_workers[k] = v
        self.add_worker(self)

        # A flag for whether or not to print events to stdout.
        self.verbose = verbose

        # A list for storing messages to be sent as well as the max size of the list
        self.message_queue = []
        self.queue_size = queue_size

    def whoami(self):
        """Returns metadata information about the worker. This function returns the default
        which is the id and type of the current worker. Other worker types can extend this
        function with additional metadata such as network information.
        """

        return json.dumps({"id": self.id, "type": type(self)})

    def send_msg(self, message, message_type, recipient):
        """Sends a string message to another worker with message_type information
        indicating how the message should be processed.

        :Parameters:

        * **recipient (** :class:`VirtualWorker` **)** the worker being sent a message.

        * **message (string)** the message being sent

        * **message_type (string)** the type of message being sent. This affects how
          the message is processed by the recipient. The types of message are described
          in :func:`receive_msg`.

        * **out (object)** the response from the message being sent. This can be a variety
          of object types. However, the object is typically only used during testing or
          local development with :class:`VirtualWorker` workers.
        """
        message_wrapper = {}
        message_wrapper['message'] = message
        message_wrapper['type'] = message_type

        self.message_queue.append(message_wrapper)

        if self.queue_size:
            if len(self.message_queue) > self.queue_size:
                message_wrapper = self.compile_composite_message()
            else:
                return None

        message_wrapper_json = json.dumps(message_wrapper) + "\n"

        message_wrapper_json_binary = message_wrapper_json.encode()

        self.message_queue = []
        return self._send_msg(message_wrapper_json_binary, recipient)

    def compile_composite_message(self):
        """
        Returns a composite message in a dictionary from the message queue.
        Evenatually will take a recipient id.

        * **out (dict)** dictionary containing the message queue compiled
        as a composite message
        """

        message_wrapper = {}

        message_wrapper['message'] = {
            message_number: message for message_number, message in enumerate(self.message_queue)}
        message_wrapper['type'] = 'composite'

        return message_wrapper

    @abstractmethod
    def _send_msg(self, message_wrapper_json_binary, recipient):
        """Sends a string message to another worker with message_type information
        indicating how the message should be processed.

        :Parameters:

        * **recipient (** :class:`VirtualWorker` **)** the worker being sent a message.

        * **message_wrapper_json_binary (binary)** the message being sent encoded in binary

        * **out (object)** the response from the message being sent. This can be a variety
          of object types. However, the object is typically only used during testing or
          local development with :class:`VirtualWorker` workers.
        """
        return

    def receive_msg(self, message_wrapper_json, is_binary=True):
        """Receives an message from a worker and then executes its contents appropriately.
        The message is encoded as a binary blob.

        * **message (binary)** the message being sent

        * **out (object)** the response. This can be a variety
          of object types. However, the object is typically only used during testing or
          local development with :class:`VirtualWorker` workers.
        """

        if(is_binary):
            message_wrapper_json = message_wrapper_json.decode('utf-8')

        decoder = utils.PythonJSONDecoder(self)
        message_wrapper = decoder.decode(message_wrapper_json)

        return self.process_message_type(message_wrapper)

    def process_message_type(self, message_wrapper):
        """
        This method takes a message wrapper and attempts to process
        it agaist known processing methods. If the method is a composite
        message, it unroles applies recursively

        * **message_wrapper (dict)** Dictionary containing the message
          and meta information

        * **out (object)** the response. This can be a variety
          of object types. However, the object is typically only
          used during testing or local development with
          :class:`VirtualWorker` workers.
        """
        message = message_wrapper['message']

        # Receiving an object from another worker
        if(message_wrapper['type'] == 'obj'):
            response = self.receive_obj(message)  # DONE!
            return response.ser()

        #  Receiving a request for an object from another worker
        elif(message_wrapper['type'] == 'req_obj'):
            return self.prepare_send_object(self.get_obj(message))

        #  A torch command from another workerinvolving one or more tensors
        #  hosted locally
        elif(message_wrapper['type'] == 'torch_cmd'):
            return json.dumps(self.process_command(message)) + "\n"
        # A composite command. Must be unrolled
        elif(message_wrapper['type'] == 'composite'):
            return [self.process_message_type(message[message_number])
                    for message_number in message]

        return "Unrecognized message type:" + message_wrapper['type']

    def __str__(self):
        out = "<"
        out += str(type(self)).split("'")[1]
        out += " id:" + str(self.id)
        out += ">"
        return out

    def __repr__(self):
        return self.__str__()

    def add_worker(self, worker):
        """add_worker(worker) -> None
        This method adds a worker to the list of _known_workers
        internal to the BaseWorker. It endows this class with
        the ability to communicate with the remote worker being
        added, such as sending and receiving objects, commands,
        or information about the network.

        :Parameters:

        * **worker (**:class:`BaseWorker` **)** This is an object
          pointer to a remote worker, which must have a unique id.

        :Example:

        >>> from syft.core.hooks import TorchHook
        >>> from syft.core.hooks import torch
        >>> from syft.core.workers import VirtualWorker
        >>> hook = TorchHook()
        Hooking into Torch...
        Overloading complete.
        >>> local = hook.local_worker
        >>> remote = VirtualWorker(id=1, hook=hook)
        >>> local.add_worker(remote)
        >>> x = torch.FloatTensor([1,2,3,4,5])
        >>> x
         1
         2
         3
         4
         5
        [torch.FloatTensor of size 5]
        >>> x.send(remote)
        >>> x
        [torch.FloatTensor - Locations:[<VirtualWorker at 0x11848bda0>]]
        >>> x.get()
        >>> x
         1
         2
         3
         4
         5
        [torch.FloatTensor of size 5]
        """
        if(worker.id in self._known_workers and self.verbose):
            print("WARNING: Worker ID " + str(worker.id) +
                  " taken. Have I seen this worker before?")
            print(
                "WARNING: Replacing it anyways... this could cause unexpected behavior...")

        self._known_workers[worker.id] = worker

    def add_workers(self, workers):
        for worker in workers:
            self.add_worker(worker)

    def get_worker(self, id_or_worker):
        """get_worker(self, id_or_worker) -> BaseWorker
        If you pass in an ID, it will attempt to find the worker
        object (pointer) withins self._known_workers. If you
        instead pass in a pointer itself, it will save that as a
        known_worker if it does not exist as one. This method is primarily useful
        becuase often tensors have to store only the ID to a
        foreign worker which may or may not be known
        by the worker that is deserializing it at the time
        of deserialization. This method allows for resolution of
        worker ids to workers to happen automatically while also
        making the current worker aware of new ones when discovered
        through other processes.


        :Parameters:

        * **id_or_worker (string or int or** :class:`BaseWorker` **)**
          This is either the id of the object to be returned or the object itself.

        :Example:

        >>> from syft.core.hooks import TorchHook
        >>> from syft.core.hooks import torch
        >>> from syft.core.workers import VirtualWorker
        >>> # hook torch and create a local worker
        >>> hook = TorchHook()
        >>> local = hook.local_worker
        Hooking into Torch...
        Overloading complete.
        >>> # lets create a remote worker
        >>> remote = VirtualWorker(hook=hook,id=1)
        >>> local.add_worker(remote)
        >>> remote
        <syft.core.workers.VirtualWorker at 0x10e3a2a90>
        >>> # we can get the worker using it's id (1)
        >>> local.get_worker(1)
        <syft.core.workers.VirtualWorker at 0x10e3a2a90>
        >>> # or we can get the worker by passing in the worker
        >>> local.get_worker(remote)
        <syft.core.workers.VirtualWorker at 0x10e3a2a90>
        """

        if(issubclass(type(id_or_worker), BaseWorker)):
            if(id_or_worker.id not in self._known_workers):
                self.add_worker(id_or_worker)
            result = self._known_workers[id_or_worker.id]
        else:
            if(id_or_worker in self._known_workers):
                result = self._known_workers[id_or_worker]
            else:
                result = id_or_worker

        if(result is not None):
            return result
        else:
            return id_or_worker

    def get_obj(self, remote_key):
        """get_obj(remote_key) -> a torch object
        This method fetches a tensor from the worker's internal
        registry of tensors using its id. Note that this
        will not work on client worker because they do not
        store objects interanlly. However, it can be used on
        remote workers, including remote :class:`VirtualWorker`
        objects, as pictured below in the example.

        :Parameters:

        * **remote_key (string or int)** This is the id of
          the object to be returned.

        :Example:

        >>> from syft.core.hooks import TorchHook
        >>> from syft.core.hooks import torch
        >>> from syft.core.workers import VirtualWorker
        >>> hook = TorchHook()
        >>> local = hook.local_worker
        >>> remote = VirtualWorker(hook=hook, id=1)
        >>> local.add_worker(remote)
        Hooking into Torch...
        Overloading complete.
        >>> x = torch.FloatTensor([1,2,3,4,5]).send(remote)
        >>> x
        [torch.FloatTensor - Locations:[<VirtualWorker at 0x113f58c50>]]
        >>> x.id
        3214169934
        >>> remote.get_obj(x.id)
        [torch.FloatTensor - Locations:[1]]
        """

        return self._objects[int(remote_key)]

    def set_obj(self, remote_key, value, force=False, tmp=False):
        """
        This method adds an object (such as a tensor) to one of
        the internal object registries. The main registry
        holds objects for a long period of time (until they are
        explicitly deleted) while the temporary registory
        will delete all object references contained therein when
        the cleanup method is called (self._clear_tmp_objects).


        The reason we have a temporary registry for clijen workers
        (instead of putting everything in the permanent one) is
        because when the client creates a reference to an object
        (x = torch.zeros(10)), we want to ensure that the client
        contains the only pointer to that object so that when the
        client deletes the object that __del__ gets called. If,
        however, the object was also being stored in the permanent
        registry (self._objects), then when the variable went out
        of scope on the client, the python garbage collector wouldn't
        call __del__ because the internal registry would
        still have a reference to it. So, we use the temporary registry
        during the construction of the object but then
        delete all references to the object (other than the client's)
        once object construction and (recursive) registration
        is complete.

        When the worker is not a client worker (self._is_client_worker==False),
        this method just saves an object into the permanent registry,
        where it remains until it is explicitly deleted using self._rm_obj.

        :Parameters:

        * **remote_key (int)** This is an object id to an object to be
          stored in memory.

        * **value (torch.Tensor or torch.autograd.Variable) ** the
          object to be stored in memory.

        * **force (bool, optional)** if set to True, this will force the
          object to be stored in permenent memory, even if
          the current worker is a client worker (Default: False).

        * **tmp (bobol, optional)** if set to True, this will allow an object
          to be stored in temporary memory if and only if
          the worker is also a client worker. If set to false, the object
          will not be stored in temporary memory, even if the
          worker is a client worker.

        :Example:

        >>> from syft.core.hooks import TorchHook
        >>> from syft.core.hooks import torch
        >>> from syft.core.workers import VirtualWorker
        >>> import json
        >>> #
        >>> # hook pytorch and get worker
        >>> hook = TorchHook()
        >>> local = hook.local_worker
        Hooking into Torch...
        Overloading complete.
        >>> # showing that the current worker is a client worker (default)
        >>> local.is_client_worker
        True
        >>> message_obj = json.loads(' {"torch_type": "torch.FloatTensor", \
        "data": [1.0, 2.0, 3.0, 4.0, 5.0], "id": 9756847736, "owners": \
        [1], "is_pointer": false}')
        >>> obj_type = hook.guard.types_guard(message_obj['torch_type'])
        >>> unregistered_tensor = torch.FloatTensor.deser(obj_type,message_obj)
        >>> unregistered_tensor
         1
         2
         3
         4
         5
        [torch.FloatTensor of size 5]
        >>> # calling set_obj on a client worker when force=False (default)
        >>> local.set_obj(unregistered_tensor.id, unregistered_tensor)
        >>> local._objects
        {}
        >>> # calling set_obj on a client worker when force=True
        >>> local.set_obj(unregistered_tensor.id, unregistered_tensor, force=True)
        >>> local._objects
        {3070459025:
          1
          2
          3
          4
          5
         [torch.FloatTensor of size 5]}
        """

        if(tmp and self.is_client_worker):
            self._tmp_objects[remote_key] = value

        if(not self.is_client_worker or force):
            self._objects[remote_key] = value

    def rm_obj(self, remote_key):
        """
        This method removes an object from the permament object registory
        if it exists.

        :parameters:

        * **remote_key(int or string)** the id of the object to be removed
        """
        if(remote_key in self._objects):
            del self._objects[remote_key]

    def _clear_tmp_objects(self):
        """
        This method releases all objects from the temporary registry.
        """
        self._tmp_objects = {}

    def process_response(self, response):
        """process_response(response) -> dict
        Processes a worker's response from a command, converting it
        from the raw form sent over the wire into python objects
        leading to the execution of a command such as storing a
        tensor or manipulating it in some way.


        :Parameters:

        * **response(string)** This is the raw message received from
          a foreign worker or client.

        * **out (dict)** the result of the parsing.

        """
        # TODO: Extend to responses that are iterables.

        response = json.loads(response)
        if(isinstance(response, str)):
            response = json.loads(response)

        if('registration' in response and 'torch_type' in response):
            return (response['registration'], response['torch_type'],
                    response['var_data'], response['var_grad'])
        else:
            return response

    def de_register_object(self, obj, _recurse_torch_objs=True):

        """
        Unregisters an object and removes attributes which are indicative
        of registration. Note that the way in which attributes are deleted
        has been informed by this StackOverflow post: https://goo.gl/CBEKLK
        """
        is_torch_tensor = isinstance(obj, torch.Tensor)

        if(not is_torch_tensor):

            if(hasattr(obj, 'id')):
                self.rm_obj(obj.id)
                del obj.id
            if(hasattr(obj, 'owner')):
                del obj.owner

        if(hasattr(obj, 'child')):
            if obj.child is not None:
                if(is_torch_tensor):
                    if(_recurse_torch_objs):
                        self.de_register_object(obj.child,
                                                _recurse_torch_objs=False)
                else:
                    self.de_register_object(obj.child,
                                            _recurse_torch_objs=_recurse_torch_objs)
            if(not is_torch_tensor):
                delattr(obj, 'child')



    def register_object(self, obj, force_attach_to_worker=False,
                        temporary=False, **kwargs):
        """
        Registers an object with the current worker node. Selects an
        id for the object, assigns a list of owners,
        and establishes whether it's a pointer or not. This method
        is generally not used by the client and is
        instead used by interal processes (hooks and workers).

        :Parameters:

        * **obj (a torch.Tensor or torch.autograd.Variable)** a Torch
          instance, e.g. Tensor or Variable to be registered

        * **force_attach_to_worker (bool)** if set to True, it will
          force the object to be stored in the worker's permanent registry

        * **temporary (bool)** If set to True, it will store the object
          in the worker's temporary registry.

        :kwargs:

        * **id (int or string)** random integer between 0 and 1e10 or
          string uniquely identifying the object.

        * **owners (list of ** :class:`BaseWorker` objects ** or ids)**
          owner(s) of the object

        * **is_pointer (bool, optional)** Whether or not the tensor being
          registered contains the data locally or is instead a pointer to
          a tensor that lives on a different worker.
        """
        # TODO: Assign default id more intelligently (low priority)
        #       Consider popping id from long list of unique integers

        if(type(obj) in torch.tensorvar_types):
            return obj

        keys = kwargs.keys()

        # DO NOT DELETE THIS TRY/CATCH UNLESS YOU KNOW WHAT YOU'RE DOING
        # PyTorch tensors wrapped invariables (if my_var.data) are python
        # objects that get deleted and re-created randomly according to
        # the whims of the PyTorch wizards. Thus, our attributes were getting
        # deleted with them (because they are not present in the underlying
        # C++ code.) Thus, so that these python objects do NOT get garbage
        # collected, we're creating a secondary reference to them from the
        # parent Variable object (which we have been told is stable). This
        # is experimental functionality but seems to solve the symptoms we
        # were previously experiencing.
        try:
            obj.data_backup = obj.data
        except:
            ""

        if kwargs is not None and 'id' in kwargs and kwargs['id'] is not None:
            obj.id = kwargs['id']
        else:
            obj.id = random.randint(0, 1e10)

        obj.owner = (kwargs['owner']
                      if kwargs is not None and 'owner' in keys
                      else self.id)

        # check to see if we can resolve owner id to pointer
        if obj.owner in self._known_workers.keys():
            obj.owner = self._known_workers[obj.owner]

        # traceback.print_stack()

        self.set_obj(obj.id, obj, force=force_attach_to_worker, tmp=temporary)

        if hasattr(obj, 'child'):
            if obj.child is not None and type(object) not in torch.tensorvar_types:
                self.register_object(obj=obj.child,
                                     force_attach_to_worker=force_attach_to_worker,
                                     temporary=temporary,
                                     owner=obj.owner)

        return obj

    def process_command(self, command_msg):
        """process_command(self, command_msg) -> (command output, list of owners)
        Process a command message from a client worker. Returns the
        result of the computation and a list of the result's owners.

        :Parameters:

        * **command_msg (dict)** The dictionary containing a
          command from another worker.

        * **out (command output, list of** :class:`BaseWorker`
          ids/objects **)** This executes the command
          and returns its output along with a list of
          the owners of the tensors involved.
        """
        # Args and kwargs contain special strings in place of tensors
        # Need to retrieve the tensors from self.worker.objects


        arg_tensors = self._retrieve_tensor(command_msg['args'])
        args = command_msg['args']
        kwarg_tensors = self._retrieve_tensor(list(command_msg['kwargs'].values()))
        kwargs = command_msg['kwargs']
        has_self = command_msg['has_self']

        if has_self:
            command = command_msg['command'] # TODO Guard (self._command_guard(command_msg['command'], self.hook.tensorvar_methods))
            _self = command_msg['self']

            if hasattr(_self, command):
                result = getattr(_self, command)(*args, **kwargs)
            else:
                result = getattr(_self.child, command)(*args, **kwargs)

            # sometimes for virtual workers the owner is not correct
            # because it defaults to hook.local_worker
            result.child.owner = _self.owner
        else:
            command = command_msg['command'] # TODO Guard (command = self._command_guard(command_msg['command'], self.hook.torch_funcs))
            command = eval('torch.{}'.format(command))
            result = command(*args, **kwargs)

        if isinstance(result,(int, float)):
            result = sy.FloatTensor([result])

        if issubclass(result.child.__class__, sy._SyftTensor):
            # if we're using virtual workers, we need to de-register the
            # object from the default worker
            if self.id != self.hook.local_worker.id :
                self.hook.local_worker.rm_obj(result.id)

            syft_obj = result.child
            self.register_object(syft_obj,
                                 force_attach_to_worker=True,
                                 owner=self,
                                 id=result.id)
            if isinstance(syft_obj, sy._PointerTensor):
                response = syft_obj.ser(include_data=False)
            else:
                response = syft_obj.ser()
        # Case of a iter type non json serializable
        elif isinstance(result,(tuple, set, bytearray, range)):
            # TODO: Extend to responses that are iterables.
            raise Exception('This type of output is not supported at the moment')
        else:
<<<<<<< HEAD
            # We don't want to create a pointer just to transfer information-> use footprint instead
            result.child = result.create_pointer(register=False) #TODO =False ??

            if isinstance(result, torch.autograd.Variable):
                result.data.child = result.data.child.create_pointer(register=False)
            response = result.ser(include_data=False)

            # Probably a LocalTensor (TODO and if not ? or if list ?)
            # assert result.child.__class__.__name__ in map(lambda x: x.__name__, sy._SyftTensor.__subclasses__())
            # response = result.child.ser()
=======
            # TODO: Extend to responses Variable.
            raise Exception('The type',type(result),'is not supported at the moment')
>>>>>>> 3c845244

        return response

    # def handle_command(self, message):
    #     """
    #     Main function that handles incoming torch commands.
    #     """
    #
    #     # take in command message, return result of local execution
    #     response = self.process_command(message)
    #
    #     return response

    def prepare_send_object(self, obj, id=None, delete_local=True):

        if(delete_local):
            self.rm_obj(obj.id)

        if(id is not None):
            obj.child.id = id

        obj_json = obj.ser()

        return obj_json

    def send_obj(self, obj, new_id, recipient, delete_local=True):
        """send_obj(self, obj, recipient, delete_local=True) -> obj
        Sends an object to another :class:`VirtualWorker` and, by default, removes it
        from the local worker. It also returns the object as a special case when
        the caller is a client. In most cases, send_obj would be handled
        on the other side by storing it in the permament registry. However, for
        VirtualWorkers attached to clients, we don't want this to occur. Thus,
        this method returns the object as a workaround. See :func:`VirtualWorker.request_obj`
        for more deatils.

        :Parameters:

        * **obj (object)** a python object to be sent

        * **recipient (** :class:`VirtualWorker` **)** the worker object to send the message to.

        * **delete_local (bool, optional)** when set to true, it deletes the version of the
        object in the local registry.

        """

        _obj = self.send_msg(message=self.prepare_send_object(obj,
                                                              id=new_id,
                                                              delete_local=delete_local),
                             message_type='obj',
                             recipient=recipient)

        return _obj

    def receive_obj(self, message):
        """receive_obj(self, message) -> (a torch.autograd.Variable or torch.Tensor object)
        Functionality that receives a Tensor or Variable from another VirtualWorker
        (as a string), deserializes it, and registers it within the local permanent registry.

        :Parameters:

        * **message(JSON string)** the message encoding the object being received.


        """

        if(isinstance(message, str)):
            message = json.loads(message)
        
        obj = sy.deser(message, owner=self)
        return obj

    def send_torch_command(self, recipient, message):
        """send_torch_command(self, recipient, message, response_handler, timeout=10) -> object

        This method sends a message to another worker in a way that hangs... waiting until the
        worker responds with a message. It then processes the response using a response handler

        :Parameters:

        * **recipient (** :class:`VirtualWorker` **)** the worker being sent a message.

        * **message (string)** the message being sent
        """
        response = self.send_msg(
            message=message, message_type='torch_cmd', recipient=recipient)
        response = self.process_response(response)
        return response

    def request_obj(self, obj_id, recipient):
        """request_obj(self, obj_id, sender)
        This method requests that another VirtualWorker send an object to the local one.
        In the case that the local one is a client,
        it simply returns the object. In the case that the local worker is not a client,
        it stores the object in the permanent registry.

        :Parameters:

        * **obj_id (str or int)** the id of the object being requested

        * **sender (** :class:`VirtualWorker` **)** the worker who currently has the
          object who is being requested to send it.
        """

        # resolves IDs to worker objects
        recipient = self.get_worker(recipient)

        obj_json = self.send_msg(
            message=obj_id, message_type='req_obj', recipient=recipient)
        obj = self.receive_obj(obj_json)

        # for some reason, when returning obj from request_obj method, the gradient
        # (obj.grad) gets re-initialized without being re-registered and as a
        # consequence does not have an id, causing the x.grad.id to fail because
        # it does not exist. As a result, we've needed to store objects temporarily
        # in self._tmpobjects which seems to fix it. Super strange bug which took
        # multiple days to figure out. The true cause is still unknown but this
        # workaround seems to work well for now. Anyway, so we need to return a cleanup
        # method which is called immediately before this is returned to the client.
        # Note that this is ONLY necessary for the client (which doesn't store objects
        # in self._objects)

        return obj, self._clear_tmp_objects

    # Worker needs to retrieve tensor by ID before computing with it
    def _retrieve_tensor(self, obj):
        """
            Small trick to leverage the work made by the PythonEncoder:
            recursively inspect an object and return all Tensors/Variable/etc.
        """
        encoder = utils.PythonEncoder(retrieve_tensorvar=True)
        _, tensorvars = encoder.encode(obj)
        return tensorvars

    @classmethod
    def _command_guard(cls, command, allowed):
        if command not in allowed:
            raise RuntimeError(
                'Command "{}" is not a supported Torch operation.'.format(command))
        return command

    @classmethod
    def _is_command_valid_guard(cls, command, allowed):
        try:
            cls._command_guard(command, allowed)
        except RuntimeError:
            return False
        return True

    # # Client needs to identify a tensor before sending commands that use it
    def _id_tensorvar(self, x):
        pat = re.compile('_fl.(.*)')
        try:
            if isinstance(x, str):
                return int(pat.search(x).group(1))
            else:
                return [self._id_tensorvar(i) for i in x]
        except AttributeError:
            return x<|MERGE_RESOLUTION|>--- conflicted
+++ resolved
@@ -723,27 +723,20 @@
             if isinstance(syft_obj, sy._PointerTensor):
                 response = syft_obj.ser(include_data=False)
             else:
-                response = syft_obj.ser()
+                # We don't want to create a pointer just to transfer information-> use footprint instead
+                result.child = result.create_pointer(register=False)  # TODO =False ??
+
+                if isinstance(result, torch.autograd.Variable):
+                    result.data.child = result.data.child.create_pointer(register=False)
+                response = result.ser(include_data=False)
+
         # Case of a iter type non json serializable
         elif isinstance(result,(tuple, set, bytearray, range)):
             # TODO: Extend to responses that are iterables.
             raise Exception('This type of output is not supported at the moment')
         else:
-<<<<<<< HEAD
-            # We don't want to create a pointer just to transfer information-> use footprint instead
-            result.child = result.create_pointer(register=False) #TODO =False ??
-
-            if isinstance(result, torch.autograd.Variable):
-                result.data.child = result.data.child.create_pointer(register=False)
-            response = result.ser(include_data=False)
-
-            # Probably a LocalTensor (TODO and if not ? or if list ?)
-            # assert result.child.__class__.__name__ in map(lambda x: x.__name__, sy._SyftTensor.__subclasses__())
-            # response = result.child.ser()
-=======
             # TODO: Extend to responses Variable.
             raise Exception('The type',type(result),'is not supported at the moment')
->>>>>>> 3c845244
 
         return response
 
