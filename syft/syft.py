--- conflicted
+++ resolved
@@ -233,7 +233,6 @@
     def trunc(self):
         return self.no_params_func("trunc", return_response=True)
 
-<<<<<<< HEAD
      def to_numpy(self):
          self.controller.socket.send_json({
              'functionCall': 'to_numpy',
@@ -243,12 +242,6 @@
 
          res = self.controller.socket.recv_string()
          return np.fromstring(res, sep=' ').astype('float')
-=======
-    def to_numpy(self):
-        temp_data = np.array(self.get("data").split(",")[:-1]).astype('float')
-        temp_data = temp_data.reshape(self.shape())
-        return temp_data
->>>>>>> 3da6f72c
 
     def __sub__(self, x):
         return self.arithmetic_operation(x, "sub", False)
