import zmq
import uuid


class FloatTensor():

    def __init__(self, controller, data, data_is_pointer=False, verbose=False):
        self.verbose = verbose
        self.controller = controller
        if(data is not None and not data_is_pointer):
            data = data.astype('float')
            controller.socket.send_json({"objectType": "tensor",
                                         "functionCall": "create",
                                         "data": list(data.flatten()),
                                         "shape": data.shape})
            self.id = int(controller.socket.recv_string())
            if(verbose):
                print("FloatTensor.__init__: " +  str(self.id))

        elif(data_is_pointer):
            self.id = int(data)

    def __del__(self):
        self.delete_tensor()

    def abs(self):
        return self.no_params_func("abs", return_response=True)

    def abs_(self):
        return self.no_params_func("abs_")

    def acos(self):
        return self.no_params_func("acos", return_response=True)

    def acos_(self):
        return self.no_params_func("acos_")

    def asin(self):
        return self.no_params_func("asin", return_response=True)

    def asin_(self):
        return self.no_params_func("asin_")

    def atan(self):
        return self.no_params_func("atan", return_response=True)

    def atan_(self):
        return self.no_params_func("atan_")

    def addmm_(self, x, y):
        return self.params_func("addmm_", [x.id, y.id])

    def addmm(self, x, y):
        copy = self.copy()
        copy.params_func("addmm_", [x.id, y.id])
        return copy

    def __add__(self, x):
        return self.arithmetic_operation(x, "add", False)

    def __iadd__(self, x):
        return self.arithmetic_operation(x, "add", True)

    def copy(self):
        return self.no_params_func("copy", return_response=True)

    def cos(self):
        return self.no_params_func("cos", return_response=True)

    def cos_(self):
        return self.no_params_func("cos_")

    def cosh(self):
        return self.no_params_func("cosh", return_response=True)

    def cosh_(self):
        return self.no_params_func("cosh_")

    def __truediv__(self, x):
        return self.arithmetic_operation(x, "div", False)

    def __itruediv__(self, x):
        return self.arithmetic_operation(x, "div", True)

    def floor_(self):
        return self.no_params_func("floor_")

    def __mul__(self, x):
        return self.arithmetic_operation(x, "mul", False)

    def __imul__(self, x):
        return self.arithmetic_operation(x, "mul", True)

    def neg(self):
        return self.no_params_func("neg", return_response=True)

    def sigmoid_(self):
        return self.no_params_func("sigmoid_")

<<<<<<< HEAD
    def sign(self):
        return self.no_params_func("sign", return_response=True)
=======
    def sin(self):
        return self.no_params_func("sin", return_response=True)

    def sin_(self):
        return self.no_params_func("sin_")
>>>>>>> a9430a25

    def sqrt(self):
        return self.no_params_func("sqrt", return_response=True)

    def trunc(self):
        return self.no_params_func("trunc", return_response=True)

    def __sub__(self, x):
        return self.arithmetic_operation(x, "sub", False)

    def __isub__(self, x):
        return self.arithmetic_operation(x, "sub", True)

    def sum(self, dim):
        assert type(dim) == int
        return self.arithmetic_operation(dim, "sum", False)

    def view(self, *args):
        new_dim = list(args)
        assert type(new_dim) == list
        assert type(new_dim[0]) == int
        return self.params_func("view", new_dim, return_response=True)

    def view_(self, *args):
        new_dim = list(args)
        assert type(new_dim) == list
        assert type(new_dim[0]) == int
        self.params_func("view_", new_dim, return_response=False)
        return self

    def T(self):
        return self.no_params_func("transpose", return_response=True)

    def triu(self, k=0):
        return self.params_func("triu", [k], return_response=True)

    def triu_(self, k=0):
        return self.params_func("triu_", [k])

    # Fills this tensor with zeros.
    def zero_(self):
        return self.no_params_func("zero_")

    def __repr__(self):
        return self.no_params_func("print", True, False)

    def __str__(self):
        return self.no_params_func("print", True, False)

    def cpu(self):
        return self.no_params_func("cpu")

    def gpu(self):
        return self.no_params_func("gpu")

    def cmd(self, functionCall, tensorIndexParams=[]):
        cmd = {
            'functionCall': functionCall,
            'objectType': 'tensor',
            'objectIndex': self.id,
            'tensorIndexParams': tensorIndexParams}
        return cmd

    def params_func(self, name, params, return_response=False, return_as_tensor=True):
        # send the command
        self.controller.socket.send_json(
            self.cmd(name, tensorIndexParams=params))
        # receive output from command
        res = self.controller.socket.recv_string()

        if(self.verbose):
            print(res)

        if(return_response):
            if(return_as_tensor):
                if(self.verbose):
                    print("FloatTensor.__init__: " +  res)
                return FloatTensor(self.controller,int(res),True)
            else:
                return res
        return self

    def no_params_func(self, name, return_response=False, return_as_tensor=True):
        return(self.params_func(name, [], return_response, return_as_tensor))

    def arithmetic_operation(self, x, name, inline=False):

        operation_cmd = name

        if(type(x) == FloatTensor):
            operation_cmd += "_elem"
            parameter = x.id
        else:
            operation_cmd += "_scalar"
            parameter = str(x)

        if(inline):
            operation_cmd += "_"

        self.controller.socket.send_json(
            self.cmd(operation_cmd, [parameter]))  # sends the command
        return FloatTensor(self.controller, int(self.controller.socket.recv_string()), True)

    def delete_tensor(self):
        if(self.id is not None):
            self.no_params_func("delete")
        self.verbose = None
        self.controller = None
        self.id = None

    def T(self):
        return self.no_params_func("transpose", return_response=True)

    def is_contiguous(self):
        return self.no_params_func("is_contiguous", return_response=True, return_as_tensor=False)

    def sinh(self):
        return self.no_params_func("sinh", return_response=True)

    def sinh_(self):
        return self.no_params_func("sinh_")

    def tan(self):
        return self.no_params_func("tan", return_response=True)

    def tan_(self):
        return self.no_params_func("tan_")

    def tanh(self):
        return self.no_params_func("tanh", return_response=True)


class SyftController():

    def __init__(self,verbose=True):

        self.identity = str(uuid.uuid4())

        context = zmq.Context()
        self.socket = context.socket(zmq.DEALER)
        self.socket.setsockopt_string(zmq.IDENTITY, self.identity)
        self.socket.connect("tcp://localhost:5555")
        self.verbose=verbose

    def FloatTensor(self, data):
        verbose = self.verbose
        return FloatTensor(self, data,verbose=verbose)<|MERGE_RESOLUTION|>--- conflicted
+++ resolved
@@ -97,16 +97,14 @@
     def sigmoid_(self):
         return self.no_params_func("sigmoid_")
 
-<<<<<<< HEAD
     def sign(self):
         return self.no_params_func("sign", return_response=True)
-=======
+
     def sin(self):
         return self.no_params_func("sin", return_response=True)
 
     def sin_(self):
         return self.no_params_func("sin_")
->>>>>>> a9430a25
 
     def sqrt(self):
         return self.no_params_func("sqrt", return_response=True)
