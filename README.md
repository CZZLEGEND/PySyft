--- conflicted
+++ resolved
@@ -20,15 +20,7 @@
 The fastest way to get started is to use the pre-assembled Docker image (works on all major operating systems). Alternatively, one can manually set up all the dependencies and develop locally.
 
 ### Get Docker
-
-<<<<<<< HEAD
 Install Docker following the instructions on the [website](https://www.docker.com/).
-=======
-- PySyft is based on Python 3.X.
-- Install base libraries first - https://github.com/OpenMined/PySonar/blob/master/README.md#base-libraries
-- You need to install this library locally before running any of the notebooks this repository or the [main demonstration](https://github.com/OpenMined/sonar):
-- Install [Capsule](https://github.com/OpenMined/Capsule) dependency if you are going to develop and run tests.
->>>>>>> c46e34f7
 
 For macOS users with [Homebrew](https://brew.sh/) installed, use:
 ```sh
@@ -39,7 +31,6 @@
 You can ensure that Docker is properly installed and running by checking: `docker --version`.
 
 ### Run PySyft in a container
-
 First, clone this repository and navigate into its folder:
 
 ```sh
@@ -70,6 +61,7 @@
 - Make sure Python 3.5+ in installed on your machine by checking `python3 --version`
 - Install the base libraries listed [here](https://github.com/OpenMined/PySonar/blob/master/README.md#base-libraries)
 - Set up a virtual environment for the Python libraries (optional, recommended)
+- Install [Capsule](https://github.com/OpenMined/Capsule) dependency if you are going to develop and run tests.
 
 ### Python Requirements
 
@@ -128,20 +120,13 @@
 ## Testing
 The make target `test` will run all tests with `pytest` and `flake8` (either locally or in the container).
 ```sh
-<<<<<<< HEAD
-=======
-cd PySyft
-pip install -r test-requirements.txt
->>>>>>> c46e34f7
 make test
 ```
 
 ## For Contributors
-
 If you are interested in contributing to Syft, first check out our [Contributor Quickstart Guide](https://github.com/OpenMined/Docs/blob/master/contributing/quickstart.md) and then sign into our [Slack Team](https://openmined.slack.com/) channel #team_pysyft to let us know which projects sound interesting to you! (or propose your own!).
 
 ## Relevant Literature
-
 As both Homomorphic Encryption and Deep Learning are still somewhat sparsely known, below is a curated list of relevant reading materials to bring you up to speed with the major concepts and themes of these exciting fields.
 
 ### Encrypted Deep Learning - Recommended Reading:
@@ -184,5 +169,4 @@
 - [Tutorial: How to verify crowdsourced training data using a Known Answer Review Policy](https://blog.mturk.com/tutorial-how-to-verify-crowdsourced-training-data-using-a-known-answer-review-policy-85596fb55ed)
 
 ## License
-
 [Apache-2.0](https://github.com/OpenMined/PySyft/blob/develop/LICENSE) by OpenMined contributors